name: tests

on:
  pull_request:
  push:
    branches: [ master ]

jobs:

  build-bins:
    runs-on: ubuntu-latest
    steps:
      - uses: actions/checkout@v2
      - uses: actions/setup-go@v2
      - run: make bins
      - run: make image-bins

  tests:
    runs-on: ubuntu-latest
    steps:
      - uses: actions/checkout@v2
      - uses: actions/setup-go@v2
      - run: make test-full

  coverage:
    runs-on: ubuntu-latest
    steps:
      - uses: actions/checkout@v2
      - uses: actions/setup-go@v2
      - run: make test-coverage
      - uses: codecov/codecov-action@v1

  integration:
    runs-on: ubuntu-latest
    steps:
      - uses: actions/checkout@v2
      - uses: actions/setup-go@v2
      - run: make test-integration

  lint:
    runs-on: ubuntu-latest
    steps:
      - uses: actions/checkout@v2
      - uses: actions/setup-go@v2
      - run: make build
      - run: make test-vet
      - run: make lintdeps-install
      - name: lint all
        run: $(go env GOPATH)/bin/golangci-lint run ./... --issues-exit-code=0
      - name: lint deadcode
        run: $(go env GOPATH)/bin/golangci-lint run ./...  --disable-all --enable deadcode
        continue-on-error: false
      - name: lint misspell
        run: $(go env GOPATH)/bin/golangci-lint run ./... --disable-all --enable misspell
        continue-on-error: true
      - name: lint goerr113
        run: $(go env GOPATH)/bin/golangci-lint run ./... --disable-all --enable goerr113
        continue-on-error: true
      - name: lint gofmt
        run: $(go env GOPATH)/bin/golangci-lint run ./... --disable-all --enable gofmt
        continue-on-error: false
      - name: lint gocritic
        run: $(go env GOPATH)/bin/golangci-lint run ./... --disable-all --enable gocritic
        continue-on-error: true
      - name: lint goconst
        run: $(go env GOPATH)/bin/golangci-lint run ./... --disable-all --enable goconst
        continue-on-error: false
      - name: lint gochecknoglobals
        run: $(go env GOPATH)/bin/golangci-lint run ./... --disable-all --enable gochecknoglobals
        continue-on-error: true
      - name: lint ineffassign
<<<<<<< HEAD
        run: $(go env GOPATH)/bin/golangci-lint run ./... --no-config --disable-all --enable ineffassign
        continue-on-error: false
=======
        run: $(go env GOPATH)/bin/golangci-lint run ./... --disable-all --enable ineffassign
        continue-on-error: true
>>>>>>> ef0e4a97
      - name: lint unparam
        run: $(go env GOPATH)/bin/golangci-lint run ./... --disable-all --enable unparam
        continue-on-error: true
      - name: lint staticcheck
        run: $(go env GOPATH)/bin/golangci-lint run ./... --disable-all --enable staticcheck
        continue-on-error: true
      - name: lint golint
        run: $(go env GOPATH)/bin/golangci-lint run ./... --disable-all --enable golint
        continue-on-error: true
      - name: lint gosec
        run: $(go env GOPATH)/bin/golangci-lint run ./... --disable-all --enable gosec
        continue-on-error: false 
      - name: lint scopelint
        run: $(go env GOPATH)/bin/golangci-lint run ./... --disable-all --enable scopelint
        continue-on-error: false
      - name: lint prealloc
        run: $(go env GOPATH)/bin/golangci-lint run ./... --disable-all --enable prealloc
        continue-on-error: false<|MERGE_RESOLUTION|>--- conflicted
+++ resolved
@@ -69,13 +69,8 @@
         run: $(go env GOPATH)/bin/golangci-lint run ./... --disable-all --enable gochecknoglobals
         continue-on-error: true
       - name: lint ineffassign
-<<<<<<< HEAD
         run: $(go env GOPATH)/bin/golangci-lint run ./... --no-config --disable-all --enable ineffassign
         continue-on-error: false
-=======
-        run: $(go env GOPATH)/bin/golangci-lint run ./... --disable-all --enable ineffassign
-        continue-on-error: true
->>>>>>> ef0e4a97
       - name: lint unparam
         run: $(go env GOPATH)/bin/golangci-lint run ./... --disable-all --enable unparam
         continue-on-error: true

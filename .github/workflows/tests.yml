--- conflicted
+++ resolved
@@ -78,13 +78,8 @@
         run: $(go env GOPATH)/bin/golangci-lint run ./... --disable-all --enable staticcheck
         continue-on-error: true
       - name: lint golint
-<<<<<<< HEAD
         run: $(go env GOPATH)/bin/golangci-lint run ./... --no-config --disable-all --enable golint
         continue-on-error: false
-=======
-        run: $(go env GOPATH)/bin/golangci-lint run ./... --disable-all --enable golint
-        continue-on-error: true
->>>>>>> ef0e4a97
       - name: lint gosec
         run: $(go env GOPATH)/bin/golangci-lint run ./... --disable-all --enable gosec
         continue-on-error: false 

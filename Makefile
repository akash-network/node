BINS                  := akash
APP_DIR               := ./app

GO                    := GO111MODULE=on go
GOBIN                 := $(shell go env GOPATH)/bin

KIND_APP_IP           ?= $(shell make -sC _run/kube kind-k8s-ip)
KIND_APP_PORT         ?= $(shell make -sC _run/kube app-http-port)
KIND_VARS             ?= KIND_APP_IP="$(KIND_APP_IP)" KIND_APP_PORT="$(KIND_APP_PORT)"

UNAME_OS              := $(shell uname -s)
UNAME_ARCH            := $(shell uname -m)
CACHE_BASE            ?= $(abspath .cache)
CACHE                 := $(CACHE_BASE)
CACHE_BIN             := $(CACHE)/bin
CACHE_INCLUDE         := $(CACHE)/include
CACHE_VERSIONS        := $(CACHE)/versions

BUF_VERSION           ?= 0.20.5
PROTOC_VERSION        ?= 3.11.2
GOLANGCI_LINT_VERSION ?= v1.27.0
GOLANG_VERSION        ?= 1.15.2
GOLANG_CROSS_VERSION  := v$(GOLANG_VERSION)

# <TOOL>_VERSION_FILE points to the marker file for the installed version.
# If <TOOL>_VERSION_FILE is changed, the binary will be re-downloaded.
BUF_VERSION_FILE           = $(CACHE_VERSIONS)/buf/$(BUF_VERSION)
PROTOC_VERSION_FILE        = $(CACHE_VERSIONS)/protoc/$(PROTOC_VERSION)
GOLANGCI_LINT_VERSION_FILE = $(CACHE_VERSIONS)/golangci-lint/$(GOLANGCI_LINT_VERSION)

GOLANGCI_LINT          = $(CACHE_BIN)/golangci-lint
LINT                   = $(GOLANGCI_LINT) run ./... --disable-all --deadline=5m --enable
MODVENDOR              = $(CACHE_BIN)/modvendor
BUF                   := $(CACHE_BIN)/buf
PROTOC                := $(CACHE_BIN)/protoc

# BUILD_TAGS are for builds withing this makefile
# GORELEASER_BUILD_TAGS are for goreleaser only
# Setting mainnet flag based on env value
# export MAINNET=true to set build tag mainnet
ifeq ($(MAINNET),true)
	BUILD_MAINNET=mainnet
	BUILD_TAGS=netgo,ledger,mainnet
	GORELEASER_BUILD_TAGS=$(BUILD_TAGS)
else
	BUILD_TAGS=netgo,ledger
	GORELEASER_BUILD_TAGS=$(BUILD_TAGS),testnet
endif

GORELEASER_FLAGS    = -tags="$(GORELEASER_BUILD_TAGS)"
GORELEASER_LD_FLAGS = '-s -w -X github.com/cosmos/cosmos-sdk/version.Name=akash \
-X github.com/cosmos/cosmos-sdk/version.AppName=akash \
-X "github.com/cosmos/cosmos-sdk/version.BuildTags=$(GORELEASER_BUILD_TAGS)" \
-X github.com/cosmos/cosmos-sdk/version.Version=$(shell git describe --tags --abbrev=0) \
-X github.com/cosmos/cosmos-sdk/version.Commit=$(shell git log -1 --format='%H')'

BUILD_FLAGS = -mod=readonly -tags "$(BUILD_TAGS)" -ldflags '-X github.com/cosmos/cosmos-sdk/version.Name=akash \
-X github.com/cosmos/cosmos-sdk/version.AppName=akash \
-X "github.com/cosmos/cosmos-sdk/version.BuildTags=$(BUILD_TAGS)" \
-X github.com/cosmos/cosmos-sdk/version.Version=$(shell git describe --tags | sed 's/^v//') \
-X github.com/cosmos/cosmos-sdk/version.Commit=$(shell git log -1 --format='%H')'

include make/setup-cache.mk
include make/releasing.mk
include make/mod.mk
include make/lint.mk
include make/proto.mk
include make/test-integration.mk
include make/test-simulation.mk
include make/tools.mk
include make/environment.mk
include make/codegen.mk

.PHONY: all
all: build bins

clean: cache-clean
<<<<<<< HEAD
	rm -f $(BINS) $(IMAGE_BINS)

.PHONY: all bins build \
	akash \
	image image-bins \
	test test-nocache test-full test-coverage \
	test-integraion \
	test-lint \
	test-k8s-integration \
	test-vet \
	vendor \
	mocks \
	gofmt \
	docs \
	clean \
	kubetypes kubetypes-deps-install \
	install

###############################################################################
###                           Simulation                                    ###
###############################################################################

test-sim-fullapp:
	echo "Running app simulation test..."
	go test -mod=readonly -tags=$(BUILD_MAINNET) ${APP_DIR} -run=TestFullAppSimulation -Enabled=true \
		-NumBlocks=50 -BlockSize=100 -Commit=true -Seed=99 -Period=5 -v -timeout 10m

test-sim-nondeterminism:
	echo "Running non-determinism test. This may take several minutes..."
	go test -mod=readonly -tags=$(BUILD_MAINNET) $(APP_DIR) -run TestAppStateDeterminism -Enabled=true \
		-NumBlocks=50 -BlockSize=100 -Commit=true -Period=0 -v -timeout 24h

test-sim-import-export:
	echo "Running application import/export simulation..."
	go test -mod=readonly -tags=$(BUILD_MAINNET) $(APP_DIR) -run=TestAppImportExport -Enabled=true \
		-NumBlocks=50 -BlockSize=100 -Commit=true -Seed=99 -Period=5 -v -timeout 10m

test-sim-after-import:
	echo "Running application simulation-after-import..."
	go test -mod=readonly -tags=$(BUILD_MAINNET) $(APP_DIR) -run=TestAppSimulationAfterImport -Enabled=true \
		-NumBlocks=50 -BlockSize=100 -Commit=true -Seed=99 -Period=5 -v -timeout 10m

test-sims: test-sim-fullapp test-sim-nondeterminism test-sim-import-export test-sim-after-import

###############################################################################
###                           Protobuf                                    ###
###############################################################################
ifeq ($(UNAME_OS),Linux)
  PROTOC_ZIP ?= protoc-${PROTOC_VERSION}-linux-x86_64.zip
  CLANG_FORMAT_BIN ?= $(shell [ -f /etc/debian_version ] && echo "clang-format-6.0" || echo "clang-format")
endif
ifeq ($(UNAME_OS),Darwin)
  PROTOC_ZIP ?= protoc-${PROTOC_VERSION}-osx-x86_64.zip
  CLANG_FORMAT_BIN ?= clang-format
endif

proto-gen: $(PROTOC) modvendor
	./script/protocgen.sh

proto-lint: $(BUF)
	$(BUF) check lint --error-format=json

proto-check-breaking: $(BUF)
	$(BUF) check breaking --against-input '.git#branch=master'

proto-format: clang-format-install
	find ./ ! -path "./vendor/*" ! -path "./.cache/*" -name *.proto -exec ${CLANG_FORMAT_BIN} -i {} \;

.PHONY: modvendor
modvendor: modsensure $(MODVENDOR)
	@echo "vendoring non-go files files..."
	$(MODVENDOR) -copy="**/*.proto" -include=\
github.com/cosmos/cosmos-sdk/proto,\
github.com/tendermint/tendermint/proto,\
github.com/gogo/protobuf,\
github.com/regen-network/cosmos-proto/cosmos.proto
	$(MODVENDOR) -copy="**/*.h **/*.c" -include=\
github.com/zondax/hid

# Tools installation
$(CACHE):
	@echo "creating .cache dir structure..."
	mkdir -p $@
	mkdir -p $(CACHE_BIN)
	mkdir -p $(CACHE_INCLUDE)
	mkdir -p $(CACHE_VERSIONS)

$(GOLANGCI_LINT_VERSION_FILE): $(CACHE)
	@echo "installing golangci-lint..."
	rm -f $(GOLANGCI_LINT)
	curl -sSfL https://raw.githubusercontent.com/golangci/golangci-lint/master/install.sh | \
		sh -s -- -b $(CACHE_BIN) $(GOLANGCI_LINT_VERSION)
	rm -rf "$(dir $@)"
	mkdir -p "$(dir $@)"
	touch $@
$(GOLANGCI_LINT): $(GOLANGCI_LINT_VERSION_FILE)

.PHONY:lintdeps-install
lintdeps-install: $(GOLANGCI_LINT)
	@echo "lintdeps-install is deprecated and will be removed once Github Actions migrated to use .cache/bin/golangci-lint"
	curl -sSfL https://raw.githubusercontent.com/golangci/golangci-lint/master/install.sh | \
		sh -s -- -b $(GOBIN) $(GOLANGCI_LINT_VERSION)

$(BUF_VERSION_FILE): $(CACHE)
	@echo "installing protoc buf cli..."
	rm -f $(BUF)
	curl -sSL \
		"https://github.com/bufbuild/buf/releases/download/v$(BUF_VERSION)/buf-$(UNAME_OS)-$(UNAME_ARCH)" \
		-o "$(CACHE_BIN)/buf"
	chmod +x "$(CACHE_BIN)/buf"
	rm -rf "$(dir $@)"
	mkdir -p "$(dir $@)"
	touch $@
$(BUF): $(BUF_VERSION_FILE)

$(PROTOC_VERSION_FILE): $(CACHE)
	@echo "installing protoc compiler..."
	rm -f $(PROTOC)
	(cd /tmp; \
	curl -sOL "https://github.com/protocolbuffers/protobuf/releases/download/v${PROTOC_VERSION}/${PROTOC_ZIP}"; \
	unzip -oq ${PROTOC_ZIP} -d $(CACHE) bin/protoc; \
	unzip -oq ${PROTOC_ZIP} -d $(CACHE) 'include/*'; \
	rm -f ${PROTOC_ZIP})
	rm -rf "$(dir $@)"
	mkdir -p "$(dir $@)"
	touch $@
$(PROTOC): $(PROTOC_VERSION_FILE)

$(MODVENDOR): $(CACHE)
	@echo "installing modvendor..."
	GOBIN=$(CACHE_BIN) GO111MODULE=off go get github.com/goware/modvendor

clang-format-install:
ifeq (, $(shell which ${CLANG_FORMAT_BIN}))
	@echo "Installing ${CLANG_FORMAT_BIN}..."
ifeq ($(UNAME_OS),Darwin)
	curl https://gist.githubusercontent.com/bvigueras/daf11aee6876fb9ba4c925c2c31bc04b/raw/\
    526ff0eebbc0476f568c852a8cc5d4cc48281475/clang-format@6.rb -o \
    $(brew --repo)/Library/Taps/homebrew/homebrew-core/Formula/clang-format@6.rb
    brew install clang-format@6
endif
ifeq ($(UNAME_OS),Linux)
	if [ -e /etc/debian_version ]; then \
		sudo apt-get install -y ${CLANG_FORMAT_BIN} ; \
    elif [ -e /etc/fedora-release ]; then \
    	sudo dnf install clang; \
    else \
      echo -e "\tRun (as root): subscription-manager repos --enable rhel-7-server-devtools-rpms ; \
	  yum install llvm-toolset-7" >&2; \
    fi;
endif
else
	@echo "${CLANG_FORMAT_BIN} already installed; skipping..."
endif

kubetypes-deps-install:
	if [ -d "$(shell go env GOPATH)/src/k8s.io/code-generator" ]; then    \
		cd "$(shell go env GOPATH)/src/k8s.io/code-generator" && git pull;  \
		exit 0;                                                             \
	fi;                                                                   \
	mkdir -p "$(shell go env GOPATH)/src/k8s.io" && \
	git clone  git@github.com:kubernetes/code-generator.git \
		"$(shell go env GOPATH)/src/k8s.io/code-generator"

devdeps-install: $(GOLANGCI_LINT) kubetypes-deps-install
	$(GO) install github.com/vektra/mockery/.../
	$(GO) install k8s.io/code-generator/...
	$(GO) install sigs.k8s.io/kind
	$(GO) install golang.org/x/tools/cmd/stringer

cache-clean:
	rm -rf $(CACHE)

.PHONY: modsensure
modsensure: deps-tidy deps-vendor

.PHONY: codegen
codegen: generate proto-gen kubetypes

.PHONY: setup-devenv
setup-devenv: $(GOLANGCI_LINT) $(BUF) $(PROTOC) $(MODVENDOR) deps-vendor modvendor

.PHONY: setup-cienv
setup-cienv: deps-vendor modvendor $(GOLANGCI_LINT)

.PHONY: docker-imag
docker-image:
	docker run \
		--rm \
		--privileged \
		-e MAINNET=$(MAINNET) \
		-e BUILD_FLAGS="$(GORELEASER_FLAGS)" \
		-e LD_FLAGS="$(GORELEASER_LD_FLAGS)" \
		-v /var/run/docker.sock:/var/run/docker.sock \
		-v `pwd`:/go/src/github.com/ovrclk/akash \
		-w /go/src/github.com/ovrclk/akash \
		troian/golang-cross:${GOLANG_CROSS_VERSION} \
		-f .goreleaser-docker.yaml --rm-dist --skip-validate --skip-publish --snapshot

.PHONY: release-dry-run
release-dry-run: modvendor
	docker run \
		--rm \
		--privileged \
		-e MAINNET=$(MAINNET) \
		-e BUILD_FLAGS="$(GORELEASER_FLAGS)" \
		-e LD_FLAGS="$(GORELEASER_LD_FLAGS)" \
		-v /var/run/docker.sock:/var/run/docker.sock \
		-v `pwd`:/go/src/github.com/ovrclk/akash \
		-w /go/src/github.com/ovrclk/akash \
		troian/golang-cross:${GOLANG_CROSS_VERSION} \
		--rm-dist --skip-validate --skip-publish

.PHONY: release
release: modvendor
	@if [ ! -f ".release-env" ]; then \
		echo "\033[91m.release-env is required for release\033[0m";\
		exit 1;\
	fi
	docker run \
		--rm \
		--privileged \
		-e MAINNET=$(MAINNET) \
		-e BUILD_FLAGS="$(GORELEASER_FLAGS)" \
		-e LD_FLAGS="$(GORELEASER_LD_FLAGS)" \
		--env-file .release-env \
		-v /var/run/docker.sock:/var/run/docker.sock \
		-v `pwd`:/go/src/github.com/ovrclk/akash \
		-w /go/src/github.com/ovrclk/akash \
		troian/golang-cross:${GOLANG_CROSS_VERSION} \
		release --rm-dist
=======
	rm -f $(BINS)
>>>>>>> bb96d398
<|MERGE_RESOLUTION|>--- conflicted
+++ resolved
@@ -75,238 +75,4 @@
 all: build bins
 
 clean: cache-clean
-<<<<<<< HEAD
-	rm -f $(BINS) $(IMAGE_BINS)
-
-.PHONY: all bins build \
-	akash \
-	image image-bins \
-	test test-nocache test-full test-coverage \
-	test-integraion \
-	test-lint \
-	test-k8s-integration \
-	test-vet \
-	vendor \
-	mocks \
-	gofmt \
-	docs \
-	clean \
-	kubetypes kubetypes-deps-install \
-	install
-
-###############################################################################
-###                           Simulation                                    ###
-###############################################################################
-
-test-sim-fullapp:
-	echo "Running app simulation test..."
-	go test -mod=readonly -tags=$(BUILD_MAINNET) ${APP_DIR} -run=TestFullAppSimulation -Enabled=true \
-		-NumBlocks=50 -BlockSize=100 -Commit=true -Seed=99 -Period=5 -v -timeout 10m
-
-test-sim-nondeterminism:
-	echo "Running non-determinism test. This may take several minutes..."
-	go test -mod=readonly -tags=$(BUILD_MAINNET) $(APP_DIR) -run TestAppStateDeterminism -Enabled=true \
-		-NumBlocks=50 -BlockSize=100 -Commit=true -Period=0 -v -timeout 24h
-
-test-sim-import-export:
-	echo "Running application import/export simulation..."
-	go test -mod=readonly -tags=$(BUILD_MAINNET) $(APP_DIR) -run=TestAppImportExport -Enabled=true \
-		-NumBlocks=50 -BlockSize=100 -Commit=true -Seed=99 -Period=5 -v -timeout 10m
-
-test-sim-after-import:
-	echo "Running application simulation-after-import..."
-	go test -mod=readonly -tags=$(BUILD_MAINNET) $(APP_DIR) -run=TestAppSimulationAfterImport -Enabled=true \
-		-NumBlocks=50 -BlockSize=100 -Commit=true -Seed=99 -Period=5 -v -timeout 10m
-
-test-sims: test-sim-fullapp test-sim-nondeterminism test-sim-import-export test-sim-after-import
-
-###############################################################################
-###                           Protobuf                                    ###
-###############################################################################
-ifeq ($(UNAME_OS),Linux)
-  PROTOC_ZIP ?= protoc-${PROTOC_VERSION}-linux-x86_64.zip
-  CLANG_FORMAT_BIN ?= $(shell [ -f /etc/debian_version ] && echo "clang-format-6.0" || echo "clang-format")
-endif
-ifeq ($(UNAME_OS),Darwin)
-  PROTOC_ZIP ?= protoc-${PROTOC_VERSION}-osx-x86_64.zip
-  CLANG_FORMAT_BIN ?= clang-format
-endif
-
-proto-gen: $(PROTOC) modvendor
-	./script/protocgen.sh
-
-proto-lint: $(BUF)
-	$(BUF) check lint --error-format=json
-
-proto-check-breaking: $(BUF)
-	$(BUF) check breaking --against-input '.git#branch=master'
-
-proto-format: clang-format-install
-	find ./ ! -path "./vendor/*" ! -path "./.cache/*" -name *.proto -exec ${CLANG_FORMAT_BIN} -i {} \;
-
-.PHONY: modvendor
-modvendor: modsensure $(MODVENDOR)
-	@echo "vendoring non-go files files..."
-	$(MODVENDOR) -copy="**/*.proto" -include=\
-github.com/cosmos/cosmos-sdk/proto,\
-github.com/tendermint/tendermint/proto,\
-github.com/gogo/protobuf,\
-github.com/regen-network/cosmos-proto/cosmos.proto
-	$(MODVENDOR) -copy="**/*.h **/*.c" -include=\
-github.com/zondax/hid
-
-# Tools installation
-$(CACHE):
-	@echo "creating .cache dir structure..."
-	mkdir -p $@
-	mkdir -p $(CACHE_BIN)
-	mkdir -p $(CACHE_INCLUDE)
-	mkdir -p $(CACHE_VERSIONS)
-
-$(GOLANGCI_LINT_VERSION_FILE): $(CACHE)
-	@echo "installing golangci-lint..."
-	rm -f $(GOLANGCI_LINT)
-	curl -sSfL https://raw.githubusercontent.com/golangci/golangci-lint/master/install.sh | \
-		sh -s -- -b $(CACHE_BIN) $(GOLANGCI_LINT_VERSION)
-	rm -rf "$(dir $@)"
-	mkdir -p "$(dir $@)"
-	touch $@
-$(GOLANGCI_LINT): $(GOLANGCI_LINT_VERSION_FILE)
-
-.PHONY:lintdeps-install
-lintdeps-install: $(GOLANGCI_LINT)
-	@echo "lintdeps-install is deprecated and will be removed once Github Actions migrated to use .cache/bin/golangci-lint"
-	curl -sSfL https://raw.githubusercontent.com/golangci/golangci-lint/master/install.sh | \
-		sh -s -- -b $(GOBIN) $(GOLANGCI_LINT_VERSION)
-
-$(BUF_VERSION_FILE): $(CACHE)
-	@echo "installing protoc buf cli..."
-	rm -f $(BUF)
-	curl -sSL \
-		"https://github.com/bufbuild/buf/releases/download/v$(BUF_VERSION)/buf-$(UNAME_OS)-$(UNAME_ARCH)" \
-		-o "$(CACHE_BIN)/buf"
-	chmod +x "$(CACHE_BIN)/buf"
-	rm -rf "$(dir $@)"
-	mkdir -p "$(dir $@)"
-	touch $@
-$(BUF): $(BUF_VERSION_FILE)
-
-$(PROTOC_VERSION_FILE): $(CACHE)
-	@echo "installing protoc compiler..."
-	rm -f $(PROTOC)
-	(cd /tmp; \
-	curl -sOL "https://github.com/protocolbuffers/protobuf/releases/download/v${PROTOC_VERSION}/${PROTOC_ZIP}"; \
-	unzip -oq ${PROTOC_ZIP} -d $(CACHE) bin/protoc; \
-	unzip -oq ${PROTOC_ZIP} -d $(CACHE) 'include/*'; \
-	rm -f ${PROTOC_ZIP})
-	rm -rf "$(dir $@)"
-	mkdir -p "$(dir $@)"
-	touch $@
-$(PROTOC): $(PROTOC_VERSION_FILE)
-
-$(MODVENDOR): $(CACHE)
-	@echo "installing modvendor..."
-	GOBIN=$(CACHE_BIN) GO111MODULE=off go get github.com/goware/modvendor
-
-clang-format-install:
-ifeq (, $(shell which ${CLANG_FORMAT_BIN}))
-	@echo "Installing ${CLANG_FORMAT_BIN}..."
-ifeq ($(UNAME_OS),Darwin)
-	curl https://gist.githubusercontent.com/bvigueras/daf11aee6876fb9ba4c925c2c31bc04b/raw/\
-    526ff0eebbc0476f568c852a8cc5d4cc48281475/clang-format@6.rb -o \
-    $(brew --repo)/Library/Taps/homebrew/homebrew-core/Formula/clang-format@6.rb
-    brew install clang-format@6
-endif
-ifeq ($(UNAME_OS),Linux)
-	if [ -e /etc/debian_version ]; then \
-		sudo apt-get install -y ${CLANG_FORMAT_BIN} ; \
-    elif [ -e /etc/fedora-release ]; then \
-    	sudo dnf install clang; \
-    else \
-      echo -e "\tRun (as root): subscription-manager repos --enable rhel-7-server-devtools-rpms ; \
-	  yum install llvm-toolset-7" >&2; \
-    fi;
-endif
-else
-	@echo "${CLANG_FORMAT_BIN} already installed; skipping..."
-endif
-
-kubetypes-deps-install:
-	if [ -d "$(shell go env GOPATH)/src/k8s.io/code-generator" ]; then    \
-		cd "$(shell go env GOPATH)/src/k8s.io/code-generator" && git pull;  \
-		exit 0;                                                             \
-	fi;                                                                   \
-	mkdir -p "$(shell go env GOPATH)/src/k8s.io" && \
-	git clone  git@github.com:kubernetes/code-generator.git \
-		"$(shell go env GOPATH)/src/k8s.io/code-generator"
-
-devdeps-install: $(GOLANGCI_LINT) kubetypes-deps-install
-	$(GO) install github.com/vektra/mockery/.../
-	$(GO) install k8s.io/code-generator/...
-	$(GO) install sigs.k8s.io/kind
-	$(GO) install golang.org/x/tools/cmd/stringer
-
-cache-clean:
-	rm -rf $(CACHE)
-
-.PHONY: modsensure
-modsensure: deps-tidy deps-vendor
-
-.PHONY: codegen
-codegen: generate proto-gen kubetypes
-
-.PHONY: setup-devenv
-setup-devenv: $(GOLANGCI_LINT) $(BUF) $(PROTOC) $(MODVENDOR) deps-vendor modvendor
-
-.PHONY: setup-cienv
-setup-cienv: deps-vendor modvendor $(GOLANGCI_LINT)
-
-.PHONY: docker-imag
-docker-image:
-	docker run \
-		--rm \
-		--privileged \
-		-e MAINNET=$(MAINNET) \
-		-e BUILD_FLAGS="$(GORELEASER_FLAGS)" \
-		-e LD_FLAGS="$(GORELEASER_LD_FLAGS)" \
-		-v /var/run/docker.sock:/var/run/docker.sock \
-		-v `pwd`:/go/src/github.com/ovrclk/akash \
-		-w /go/src/github.com/ovrclk/akash \
-		troian/golang-cross:${GOLANG_CROSS_VERSION} \
-		-f .goreleaser-docker.yaml --rm-dist --skip-validate --skip-publish --snapshot
-
-.PHONY: release-dry-run
-release-dry-run: modvendor
-	docker run \
-		--rm \
-		--privileged \
-		-e MAINNET=$(MAINNET) \
-		-e BUILD_FLAGS="$(GORELEASER_FLAGS)" \
-		-e LD_FLAGS="$(GORELEASER_LD_FLAGS)" \
-		-v /var/run/docker.sock:/var/run/docker.sock \
-		-v `pwd`:/go/src/github.com/ovrclk/akash \
-		-w /go/src/github.com/ovrclk/akash \
-		troian/golang-cross:${GOLANG_CROSS_VERSION} \
-		--rm-dist --skip-validate --skip-publish
-
-.PHONY: release
-release: modvendor
-	@if [ ! -f ".release-env" ]; then \
-		echo "\033[91m.release-env is required for release\033[0m";\
-		exit 1;\
-	fi
-	docker run \
-		--rm \
-		--privileged \
-		-e MAINNET=$(MAINNET) \
-		-e BUILD_FLAGS="$(GORELEASER_FLAGS)" \
-		-e LD_FLAGS="$(GORELEASER_LD_FLAGS)" \
-		--env-file .release-env \
-		-v /var/run/docker.sock:/var/run/docker.sock \
-		-v `pwd`:/go/src/github.com/ovrclk/akash \
-		-w /go/src/github.com/ovrclk/akash \
-		troian/golang-cross:${GOLANG_CROSS_VERSION} \
-		release --rm-dist
-=======
-	rm -f $(BINS)
->>>>>>> bb96d398
+	rm -f $(BINS)
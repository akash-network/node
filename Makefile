--- conflicted
+++ resolved
@@ -244,17 +244,6 @@
 ###############################################################################
 ###                           Protobuf                                    ###
 ###############################################################################
-<<<<<<< HEAD
-
-proto-gen:
-	./script/protocgen.sh
-
-proto-lint:
-	buf check lint --error-format=json
-
-proto-check-breaking:
-	buf check breaking --against-input '.git#branch=master'
-=======
 UNAME_OS       := $(shell uname -s)
 UNAME_ARCH     := $(shell uname -m)
 CACHE_BASE     ?= $(abspath .cache)
@@ -287,7 +276,6 @@
 
 proto-check-breaking: $(BUF)
 	$(BUF) check breaking --against-input '.git#branch=master'
->>>>>>> 09982899
 
 TM_URL           = https://raw.githubusercontent.com/tendermint/tendermint/v0.34.0-rc3/proto/tendermint
 GOGO_PROTO_URL   = https://raw.githubusercontent.com/regen-network/protobuf/cosmos
@@ -308,31 +296,6 @@
 SDK_COIN_TYPES  	= third_party/proto/cosmos/base/v1beta1
 
 proto-update-deps:
-<<<<<<< HEAD
-	@mkdir -p $(GOGO_PROTO_TYPES)
-	@curl -sSL $(GOGO_PROTO_URL)/gogoproto/gogo.proto > $(GOGO_PROTO_TYPES)/gogo.proto
-
-	@mkdir -p $(COSMOS_PROTO_TYPES)
-	@curl -sSL $(COSMOS_PROTO_URL)/cosmos.proto > $(COSMOS_PROTO_TYPES)/cosmos.proto
-
-	@mkdir -p $(TM_ABCI_TYPES)
-	@curl -sSL $(TM_URL)/abci/types.proto > $(TM_ABCI_TYPES)/types.proto
-
-	@mkdir -p $(TM_VERSION)
-	@curl -sSL $(TM_URL)/version/types.proto > $(TM_VERSION)/types.proto
-
-	@mkdir -p $(TM_TYPES)
-	@curl -sSL $(TM_URL)/types/types.proto > $(TM_TYPES)/types.proto
-	@curl -sSL $(TM_URL)/types/evidence.proto > $(TM_TYPES)/evidence.proto
-	@curl -sSL $(TM_URL)/types/params.proto > $(TM_TYPES)/params.proto
-
-	@mkdir -p $(TM_CRYPTO_TYPES)
-	@curl -sSL $(TM_URL)/crypto/proof.proto > $(TM_CRYPTO_TYPES)/proof.proto
-	@curl -sSL $(TM_URL)/crypto/keys.proto > $(TM_CRYPTO_TYPES)/keys.proto
-
-	@mkdir -p $(TM_LIBS)
-	@curl -sSL $(TM_URL)/libs/bits/types.proto > $(TM_LIBS)/types.proto
-=======
 	mkdir -p $(GOGO_PROTO_TYPES)
 	curl -sSL $(GOGO_PROTO_URL)/gogoproto/gogo.proto > $(GOGO_PROTO_TYPES)/gogo.proto
 
@@ -356,7 +319,6 @@
 
 	mkdir -p $(TM_LIBS)
 	curl -sSL $(TM_URL)/libs/bits/types.proto > $(TM_LIBS)/types.proto
->>>>>>> 09982899
 
 	mkdir -p $(SDK_ABCI_TYPES)
 	curl -sSL $(COSMOS_SDK_PROTO_URL)/abci/v1beta1/abci.proto > $(SDK_ABCI_TYPES)/abci.proto
@@ -367,54 +329,6 @@
 	mkdir -p $(SDK_COIN_TYPES)
 	curl -sSL $(COSMOS_SDK_PROTO_URL)/v1beta1/coin.proto > $(SDK_COIN_TYPES)/coin.proto
 
-<<<<<<< HEAD
-PREFIX ?= /usr/local
-BIN ?= $(PREFIX)/bin
-UNAME_S ?= $(shell uname -s)
-UNAME_M ?= $(shell uname -m)
-
-BUF_VERSION ?= 0.11.0
-
-PROTOC_VERSION ?= 3.11.2
-ifeq ($(UNAME_S),Linux)
-  PROTOC_ZIP ?= protoc-3.11.2-linux-x86_64.zip
-endif
-ifeq ($(UNAME_S),Darwin)
-  PROTOC_ZIP ?= protoc-3.11.2-osx-x86_64.zip
-endif
-
-proto-tools: proto-tools-stamp buf
-
-proto-tools-stamp:
-	echo "Installing protoc compiler..."
-	(cd /tmp; \
-	curl -OL "https://github.com/protocolbuffers/protobuf/releases/download/v${PROTOC_VERSION}/${PROTOC_ZIP}"; \
-	unzip -o ${PROTOC_ZIP} -d $(PREFIX) bin/protoc; \
-	unzip -o ${PROTOC_ZIP} -d $(PREFIX) 'include/*'; \
-	rm -f ${PROTOC_ZIP})
-
-	echo "Installing protoc-gen-gocosmos..."
-	go install github.com/regen-network/cosmos-proto/protoc-gen-gocosmos
-
-	# Create dummy file to satisfy dependency and avoid
-	# rebuilding when this Makefile target is hit twice
-	# in a row
-	touch $@
-
-buf: buf-stamp
-
-buf-stamp:
-	echo "Installing buf..."
-	curl -sSL \
-    "https://github.com/bufbuild/buf/releases/download/v${BUF_VERSION}/buf-${UNAME_S}-${UNAME_M}" \
-    -o "${BIN}/buf" && \
-	chmod +x "${BIN}/buf"
-
-	touch $@
-
-tools-clean:
-	rm -f proto-tools-stamp buf-stamp
-=======
 cache-setup:
 	@mkdir -p $(CACHE_BIN)
 	@mkdir -p $(CACHE_INCLUDE)
@@ -440,5 +354,4 @@
 proto-tools: cache-setup $(BUF) $(PROTOC)
 
 tools-clean:
-	rm -rf $(CACHE)
->>>>>>> 09982899
+	rm -rf $(CACHE)
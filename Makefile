<<<<<<< HEAD
PROTO_FILES  = $(wildcard types/*.proto)
PROTOC_FILES = $(patsubst %.proto,%.pb.go, $(PROTO_FILES))

=======
>>>>>>> e8b0b32e
BINS       := akashctl akashd
IMAGE_BINS := _build/akashctl _build/akashd

GO := GO111MODULE=on go

IMAGE_BUILD_ENV = GOOS=linux GOARCH=amd64

BUILD_FLAGS = -mod=readonly -tags "netgo ledger" -ldflags \
 '-X github.com/cosmos/cosmos-sdk/version.Name=akash \
  -X github.com/cosmos/cosmos-sdk/version.ServerName=akashd \
  -X github.com/cosmos/cosmos-sdk/version.ClientName=akashctl \
  -X "github.com/cosmos/cosmos-sdk/version.BuildTags=netgo,ledger" \
  -X github.com/cosmos/cosmos-sdk/version.Version=$(shell git rev-parse --abbrev-ref HEAD) \
  -X github.com/cosmos/cosmos-sdk/version.Commit=$(shell git rev-parse HEAD)'

all: build bins

bins: $(BINS)

build:
	$(GO) build ./...

akashctl:
	$(GO) build $(BUILD_FLAGS) ./cmd/akashctl

akashd:
	$(GO) build $(BUILD_FLAGS) ./cmd/akashd

image-bins:
	$(IMAGE_BUILD_ENV) $(GO) build $(BUILD_FLAGS) -o _build/akashctl  ./cmd/akashctl
	$(IMAGE_BUILD_ENV) $(GO) build $(BUILD_FLAGS) -o _build/akashd ./cmd/akashd

image: image-bins
	docker build --rm            \
		-t ovrclk/akash:latest     \
		-f _build/Dockerfile.akash \
		_build
	docker build --rm             \
		-t ovrclk/akashd:latest     \
		-f _build/Dockerfile.akashd \
		_build

install:
	$(GO) install $(BUILD_FLAGS) ./cmd/akashctl
	$(GO) install $(BUILD_FLAGS) ./cmd/akashd

release:
	docker run --rm --privileged \
	-v $(PWD):/go/src/github.com/ovrclk/akash \
	-v /var/run/docker.sock:/var/run/docker.sock \
	-w /go/src/github.com/ovrclk/akash \
	-e GITHUB_TOKEN \
	-e DOCKER_USERNAME \
	-e DOCKER_PASSWORD \
	-e DOCKER_REGISTRY \
	goreleaser/goreleaser release --rm-dist

image-minikube:
	eval $$(minikube docker-env) && make image

test: image-bins
	$(GO) test ./...

test-nocache: image-bins
	$(GO) test -count=1 ./...

test-full: image-bins
	$(GO) test -race ./...

test-lint:
	golangci-lint run

lintdeps-install:
	$(GO) install github.com/golangci/golangci-lint/cmd/golangci-lint

test-vet:
	$(GO) vet ./...

deps-install:
	$(GO) mod download

deps-tidy:
	$(GO) mod tidy

devdeps-install:
	$(GO) install github.com/vektra/mockery/.../

# test-integration: $(BINS)
# 	(cd _integration && make clean run)

test-integration: $(BINS)
	cp akashctl akashd ./_build
<<<<<<< HEAD
	@go test -mod=readonly -p 4 `go list ./integration/...` -tags=integration -v
=======
	@go test -mod=readonly -p 4 -tags=integration -v ./integration/...
>>>>>>> e8b0b32e

integrationdeps-install:
	(cd _integration && make deps-install)

kubetypes:
	chmod +x vendor/k8s.io/code-generator/generate-groups.sh
	vendor/k8s.io/code-generator/generate-groups.sh all \
  	github.com/ovrclk/akash/pkg/client github.com/ovrclk/akash/pkg/apis \
  	akash.network:v1

mocks:
	mockery -case=underscore -dir query                 -output query/mocks                 -name Client
	mockery -case=underscore -dir txutil                -output txutil/mocks                -name Client
	mockery -case=underscore -dir app/market            -output app/market/mocks            -name Client
	mockery -case=underscore -dir app/market            -output app/market/mocks            -name Engine
	mockery -case=underscore -dir app/market            -output app/market/mocks            -name Facilitator
	mockery -case=underscore -dir marketplace           -output marketplace/mocks           -name Handler
	mockery -case=underscore -dir provider              -output provider/mocks              -name StatusClient
	mockery -case=underscore -dir provider/cluster      -output provider/cluster/mocks      -name Client
	mockery -case=underscore -dir provider/cluster      -output provider/cluster/mocks      -name Cluster
	mockery -case=underscore -dir provider/cluster      -output provider/cluster/mocks      -name Deployment
	mockery -case=underscore -dir provider/cluster      -output provider/cluster/mocks      -name Reservation
	mockery -case=underscore -dir provider/cluster/kube -output provider/cluster/kube/mocks -name Client
	mockery -case=underscore -dir provider/manifest     -output provider/manifest/mocks     -name Handler


gofmt:
	find . -not -path './vendor*' -name '*.go' -type f | \
		xargs gofmt -s -w

docs:
	(cd _docs/dot && make)

clean:
	rm -f $(BINS) $(IMAGE_BINS)

.PHONY: all bins build \
	akashctl akashd \
	image image-bins \
	test test-nocache test-full \
	deps-install devdeps-install \
	test-integraion integrationdeps-install \
	test-lint lintdeps-install \
	test-vet \
	mocks \
	gofmt \
	docs \
	clean \
	kubetypes \
	install

test-simapp:
	go test ./app \
	-run=TestFullAppSimulation \
	-Enabled=true \
	-NumBlocks=50 \
	-BlockSize=100 \
	-Commit=true \
	-Seed=99 \
	-v -timeout 24h

update-swagger-docs:
	statik -src=cmd/swagger-ui -dest=cmd -f -m
	@if [ -n "$(git status --porcelain)" ]; then \
        echo "\033[91mSwagger docs are out of sync!!!\033[0m";\
        exit 1;\
    else \
    	echo "\033[92mSwagger docs are in sync\033[0m";\
    fi<|MERGE_RESOLUTION|>--- conflicted
+++ resolved
@@ -1,9 +1,3 @@
-<<<<<<< HEAD
-PROTO_FILES  = $(wildcard types/*.proto)
-PROTOC_FILES = $(patsubst %.proto,%.pb.go, $(PROTO_FILES))
-
-=======
->>>>>>> e8b0b32e
 BINS       := akashctl akashd
 IMAGE_BINS := _build/akashctl _build/akashd
 
@@ -96,11 +90,7 @@
 
 test-integration: $(BINS)
 	cp akashctl akashd ./_build
-<<<<<<< HEAD
-	@go test -mod=readonly -p 4 `go list ./integration/...` -tags=integration -v
-=======
 	@go test -mod=readonly -p 4 -tags=integration -v ./integration/...
->>>>>>> e8b0b32e
 
 integrationdeps-install:
 	(cd _integration && make deps-install)

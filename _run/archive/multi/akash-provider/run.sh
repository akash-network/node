#!/bin/sh
# shellcheck disable=SC2181
#set -x
# set -e
# set -o pipefail

getnodes() {
  env | grep "AKASH_NODE_SERVICE_HOST=" | while read -r entry; do
    prefix="${entry%_HOST=*}"
    host="${entry#*=}"
    port="$(printenv "${prefix}_PORT_AKASHD_RPC")"
    if [ $? -eq 0 ]; then
      echo "http://${host}:${port}"
    fi
  done
}

node="$(getnodes | head -1)"

echo "found node: $node"

export AKASH_NODE="$node"

mkdir -p "$AKASH_DATA"

masterKey="$AKASH_DATA/master.key"
providerKey="$AKASH_DATA/provider.key"

if [ ! -s "$masterKey" ] || [ ! -s "$providerKey" ]; then
	eval "$(./akash key create master -m shell)"
  #shellcheck disable=SC2154
	echo "$akash_create_key_0_public_key" > "$masterKey"
  echo "created master key: " "$(cat "$masterKey")"

  echo "adding provider"
<<<<<<< HEAD
  eval $(./akash provider add /config/provider.yaml -k master -m shell)
  echo $akash_add_provider_0_key > "$providerKey"
  echo "added provider: " $(cat "$providerKey")
=======
  eval "$(./akash provider add /config/provider.yml -k master -m shell)"
  #shellcheck disable=SC2154
  echo "$akash_add_provider_0_key" > "$providerKey"
  echo "added provider: " "$(cat "$providerKey")"
>>>>>>> 91e5c8d1
fi

echo "running provider $(cat "$providerKey")..."

./akash provider run "$(cat "$providerKey")" -k master --kube --manifest-ns "$1"<|MERGE_RESOLUTION|>--- conflicted
+++ resolved
@@ -33,16 +33,10 @@
   echo "created master key: " "$(cat "$masterKey")"
 
   echo "adding provider"
-<<<<<<< HEAD
-  eval $(./akash provider add /config/provider.yaml -k master -m shell)
-  echo $akash_add_provider_0_key > "$providerKey"
-  echo "added provider: " $(cat "$providerKey")
-=======
   eval "$(./akash provider add /config/provider.yml -k master -m shell)"
   #shellcheck disable=SC2154
   echo "$akash_add_provider_0_key" > "$providerKey"
   echo "added provider: " "$(cat "$providerKey")"
->>>>>>> 91e5c8d1
 fi
 
 echo "running provider $(cat "$providerKey")..."

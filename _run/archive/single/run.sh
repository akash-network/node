#!/bin/sh
# vim: ts=2 sts=2 sw=2 et

#shellcheck disable=SC2039
source ./env.sh

do_init() {
  rm -rf "$DATA_ROOT"
  mkdir -p "$AKASH_DIR"
  mkdir -p "$AKASHD_DIR"

	eval "$(akash key create master -m shell)"
  #shellcheck disable=SC2154
	echo "$akash_create_key_0_public_key" > "$DATA_ROOT/master.key"

	eval "$(akash key create other -m shell)"
	echo "$akash_create_key_0_public_key" > "$DATA_ROOT/other.key"

	eval "$(akash_provider key create master -m shell)"
	echo "$akash_create_key_0_public_key" > "$DATA_ROOT/provider/master.key"

  akashd init "$(cat "$DATA_ROOT/master.key")"
}

case "$1" in
  init)
    do_init
    ;;
  akashd)
    akashd start
    ;;
  send)
    akash send 100 "$(cat "$DATA_ROOT/other.key")" -k master
    ;;
  query)
    key=${2:-master}
    akash query account "$(cat "$DATA_ROOT/$key.key")"
    ;;
  marketplace)
    akash marketplace
    ;;
  provider)
    address_loc="$DATA_ROOT/provider.addr"
    if [ ! -f "$address_loc" ]; then
<<<<<<< HEAD
      eval "$(akash_provider provider add provider.yaml -k master -m shell)" &&
=======
      # shellcheck disable=SC2154
      eval "$(akash_provider provider add provider.yml -k master -m shell)" &&
>>>>>>> 91e5c8d1
        echo "$akash_add_provider_0_key" > "$address_loc"
    fi
    akash_provider provider run "$(cat "$address_loc")" -k master
    ;;
  deploy)
    akash deployment create ../deployment.yaml -k master
    ;;
  *)
    echo "USAGE: $0 <init|akashd|send|query|marketplace|provider|deploy>" >&2
    exit 1
    ;;
esac<|MERGE_RESOLUTION|>--- conflicted
+++ resolved
@@ -42,12 +42,8 @@
   provider)
     address_loc="$DATA_ROOT/provider.addr"
     if [ ! -f "$address_loc" ]; then
-<<<<<<< HEAD
-      eval "$(akash_provider provider add provider.yaml -k master -m shell)" &&
-=======
       # shellcheck disable=SC2154
       eval "$(akash_provider provider add provider.yml -k master -m shell)" &&
->>>>>>> 91e5c8d1
         echo "$akash_add_provider_0_key" > "$address_loc"
     fi
     akash_provider provider run "$(cat "$address_loc")" -k master

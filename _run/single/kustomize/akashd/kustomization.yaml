--- conflicted
+++ resolved
@@ -3,12 +3,8 @@
   - ../../../../_docs/kustomize/akashd
 
 images:
-<<<<<<< HEAD
   - name: ovrclk/akash
 
-=======
-  - name: ovrclk/akashd
->>>>>>> 955bc268
     ##
     # akashctl version
     ##

package app

import (
	"io"
	"os"

	bam "github.com/cosmos/cosmos-sdk/baseapp"
	"github.com/cosmos/cosmos-sdk/client/rpc"
	"github.com/cosmos/cosmos-sdk/codec"
	codectypes "github.com/cosmos/cosmos-sdk/codec/types"
	"github.com/cosmos/cosmos-sdk/server/api"
	"github.com/cosmos/cosmos-sdk/simapp"
	sdk "github.com/cosmos/cosmos-sdk/types"
	"github.com/cosmos/cosmos-sdk/types/module"
	"github.com/cosmos/cosmos-sdk/x/auth"
	"github.com/cosmos/cosmos-sdk/x/auth/ante"
	authrest "github.com/cosmos/cosmos-sdk/x/auth/client/rest"
	authkeeper "github.com/cosmos/cosmos-sdk/x/auth/keeper"
<<<<<<< HEAD
=======
	authsims "github.com/cosmos/cosmos-sdk/x/auth/simulation"
>>>>>>> 09982899
	authtypes "github.com/cosmos/cosmos-sdk/x/auth/types"
	"github.com/cosmos/cosmos-sdk/x/bank"
	bankkeeper "github.com/cosmos/cosmos-sdk/x/bank/keeper"
	banktypes "github.com/cosmos/cosmos-sdk/x/bank/types"
<<<<<<< HEAD
	"github.com/cosmos/cosmos-sdk/x/capability"
	capabilitykeeper "github.com/cosmos/cosmos-sdk/x/capability/keeper"
	capabilitytypes "github.com/cosmos/cosmos-sdk/x/capability/types"
=======
>>>>>>> 09982899
	"github.com/cosmos/cosmos-sdk/x/crisis"
	crisiskeeper "github.com/cosmos/cosmos-sdk/x/crisis/keeper"
	crisistypes "github.com/cosmos/cosmos-sdk/x/crisis/types"
	"github.com/cosmos/cosmos-sdk/x/evidence"
	evidencekeeper "github.com/cosmos/cosmos-sdk/x/evidence/keeper"
	evidencetypes "github.com/cosmos/cosmos-sdk/x/evidence/types"
	"github.com/cosmos/cosmos-sdk/x/genutil"
	genutiltypes "github.com/cosmos/cosmos-sdk/x/genutil/types"
	"github.com/cosmos/cosmos-sdk/x/gov"
	govkeeper "github.com/cosmos/cosmos-sdk/x/gov/keeper"
	govtypes "github.com/cosmos/cosmos-sdk/x/gov/types"
<<<<<<< HEAD
	"github.com/cosmos/cosmos-sdk/x/ibc"
	transfer "github.com/cosmos/cosmos-sdk/x/ibc-transfer"
	ibctransferkeeper "github.com/cosmos/cosmos-sdk/x/ibc-transfer/keeper"
	ibctransfertypes "github.com/cosmos/cosmos-sdk/x/ibc-transfer/types"
	ibcclient "github.com/cosmos/cosmos-sdk/x/ibc/02-client"
	ibcclienttypes "github.com/cosmos/cosmos-sdk/x/ibc/02-client/types"
	porttypes "github.com/cosmos/cosmos-sdk/x/ibc/05-port/types"
	ibchost "github.com/cosmos/cosmos-sdk/x/ibc/24-host"
	ibckeeper "github.com/cosmos/cosmos-sdk/x/ibc/keeper"
=======
>>>>>>> 09982899
	"github.com/cosmos/cosmos-sdk/x/mint"
	mintkeeper "github.com/cosmos/cosmos-sdk/x/mint/keeper"
	minttypes "github.com/cosmos/cosmos-sdk/x/mint/types"
	"github.com/cosmos/cosmos-sdk/x/upgrade"
	upgradekeeper "github.com/cosmos/cosmos-sdk/x/upgrade/keeper"
	upgradetypes "github.com/cosmos/cosmos-sdk/x/upgrade/types"

	"github.com/cosmos/cosmos-sdk/x/params"
	paramskeeper "github.com/cosmos/cosmos-sdk/x/params/keeper"
	paramstypes "github.com/cosmos/cosmos-sdk/x/params/types"
	paramproposal "github.com/cosmos/cosmos-sdk/x/params/types/proposal"
	"github.com/cosmos/cosmos-sdk/x/staking"
	stakingkeeper "github.com/cosmos/cosmos-sdk/x/staking/keeper"
	stakingtypes "github.com/cosmos/cosmos-sdk/x/staking/types"

	"github.com/ovrclk/akash/x/deployment"
	"github.com/ovrclk/akash/x/market"
	"github.com/ovrclk/akash/x/provider"

	"github.com/tendermint/tendermint/libs/log"
	dbm "github.com/tendermint/tm-db"

	abci "github.com/tendermint/tendermint/abci/types"
	tmos "github.com/tendermint/tendermint/libs/os"
	tmproto "github.com/tendermint/tendermint/proto/tendermint/types"

	"github.com/cosmos/cosmos-sdk/std"
	"github.com/cosmos/cosmos-sdk/version"
	distr "github.com/cosmos/cosmos-sdk/x/distribution"
	distrkeeper "github.com/cosmos/cosmos-sdk/x/distribution/keeper"
	distrtypes "github.com/cosmos/cosmos-sdk/x/distribution/types"
	"github.com/cosmos/cosmos-sdk/x/slashing"
	slashingkeeper "github.com/cosmos/cosmos-sdk/x/slashing/keeper"
	slashingtypes "github.com/cosmos/cosmos-sdk/x/slashing/types"
)

const (
	AppName = "akash"
)

<<<<<<< HEAD
// module accounts that are allowed to receive tokens
var allowedReceivingModAcc = map[string]bool{
	distrtypes.ModuleName: true,
}

=======
>>>>>>> 09982899
var DefaultHome = os.ExpandEnv("$HOME/.akash")

// AkashApp extends ABCI appplication
type AkashApp struct {
	*bam.BaseApp
	cdc               *codec.LegacyAmino
	appCodec          codec.Marshaler
	interfaceRegistry codectypes.InterfaceRegistry

	invCheckPeriod uint

	keys    map[string]*sdk.KVStoreKey
	tkeys   map[string]*sdk.TransientStoreKey
	memKeys map[string]*sdk.MemoryStoreKey

	keeper struct {
		acct       authkeeper.AccountKeeper
		bank       bankkeeper.Keeper
<<<<<<< HEAD
		capability *capabilitykeeper.Keeper
=======
>>>>>>> 09982899
		params     paramskeeper.Keeper
		staking    stakingkeeper.Keeper
		distr      distrkeeper.Keeper
		slashing   slashingkeeper.Keeper
		mint       mintkeeper.Keeper
		gov        govkeeper.Keeper
		upgrade    upgradekeeper.Keeper
		crisis     crisiskeeper.Keeper
		evidence   evidencekeeper.Keeper
		deployment deployment.Keeper
		market     market.Keeper
		provider   provider.Keeper
		ibc        *ibckeeper.Keeper // IBC Keeper must be a pointer in the app, so we can SetRouter on it correctly
		transfer   ibctransferkeeper.Keeper
	}

	// make scoped keepers public for test purposes
	ScopedIBCKeeper      capabilitykeeper.ScopedKeeper
	ScopedTransferKeeper capabilitykeeper.ScopedKeeper

	mm *module.Manager

	// simulation manager
	sm *module.SimulationManager
}

// https://github.com/cosmos/sdk-tutorials/blob/c6754a1e313eb1ed973c5c91dcc606f2fd288811/app.go#L73

// NewApp creates and returns a new Akash App.
func NewApp(
	logger log.Logger, db dbm.DB, tio io.Writer, invCheckPeriod uint, skipUpgradeHeights map[int64]bool,
	homePath string, options ...func(*bam.BaseApp),
) *AkashApp {

	// TODO: Remove cdc in favor of appCodec once all modules are migrated.
	encodingConfig := MakeEncodingConfig()
	appCodec := encodingConfig.Marshaler
	cdc := encodingConfig.Amino
	interfaceRegistry := encodingConfig.InterfaceRegistry

	bapp := bam.NewBaseApp(AppName, logger, db, encodingConfig.TxConfig.TxDecoder(), options...)
	bapp.SetCommitMultiStoreTracer(tio)
	bapp.SetAppVersion(version.Version)
	bapp.GRPCQueryRouter().SetInterfaceRegistry(interfaceRegistry)
<<<<<<< HEAD
=======
	bapp.GRPCQueryRouter().RegisterSimulateService(bapp.Simulate, interfaceRegistry, std.DefaultPublicKeyCodec{})
>>>>>>> 09982899

	keys := kvStoreKeys()
	tkeys := transientStoreKeys()
	memKeys := sdk.NewMemoryStoreKeys(capabilitytypes.MemStoreKey)

	app := &AkashApp{
		BaseApp:           bapp,
		cdc:               cdc,
		appCodec:          appCodec,
		interfaceRegistry: interfaceRegistry,
		invCheckPeriod:    invCheckPeriod,
		keys:              keys,
		tkeys:             tkeys,
<<<<<<< HEAD
		memKeys:           memKeys,
	}

	app.keeper.params = initParamsKeeper(appCodec, cdc, app.keys[paramstypes.StoreKey], tkeys[paramstypes.TStoreKey])

	// set the BaseApp's parameter store
	bapp.SetParamStore(app.keeper.params.Subspace(bam.Paramspace).WithKeyTable(std.ConsensusParamsKeyTable()))

	// add capability keeper and ScopeToModule for ibc module
	app.keeper.capability = capabilitykeeper.NewKeeper(
		appCodec,
		keys[capabilitytypes.StoreKey],
		memKeys[capabilitytypes.MemStoreKey],
	)
	scopedIBCKeeper := app.keeper.capability.ScopeToModule(ibchost.ModuleName)
	scopedTransferKeeper := app.keeper.capability.ScopeToModule(ibctransfertypes.ModuleName)
=======
	}

	app.keeper.params = initParamsKeeper(appCodec, cdc, app.keys[paramstypes.StoreKey], tkeys[paramstypes.TStoreKey])

	// set the BaseApp's parameter store
	bapp.SetParamStore(app.keeper.params.Subspace(bam.Paramspace).WithKeyTable(paramskeeper.ConsensusParamsKeyTable()))
>>>>>>> 09982899

	app.keeper.acct = authkeeper.NewAccountKeeper(
		appCodec,
		app.keys[authtypes.StoreKey],
		app.GetSubspace(authtypes.ModuleName),
		authtypes.ProtoBaseAccount,
		MacPerms(),
	)

	app.keeper.bank = bankkeeper.NewBaseKeeper(
		appCodec,
		app.keys[banktypes.StoreKey],
		app.keeper.acct,
		app.GetSubspace(banktypes.ModuleName),
<<<<<<< HEAD
		app.BlockedAddrs(),
	)

	// app.keeper.supply = supply.NewKeeper(
	// 	app.cdc,
	// 	app.keys[supply.StoreKey],
	// 	app.keeper.acct,
	// 	app.keeper.bank,
	// 	macPerms(),
	// )

=======
		app.ModuleAccountAddrs(),
	)

>>>>>>> 09982899
	skeeper := stakingkeeper.NewKeeper(
		appCodec,
		app.keys[stakingtypes.StoreKey],
		app.keeper.acct,
		app.keeper.bank,
		app.GetSubspace(stakingtypes.ModuleName),
	)

	app.keeper.distr = distrkeeper.NewKeeper(
		appCodec,
		app.keys[distrtypes.StoreKey],
		app.GetSubspace(distrtypes.ModuleName),
		app.keeper.acct,
		app.keeper.bank,
		&skeeper,
		authtypes.FeeCollectorName,
		app.ModuleAccountAddrs(),
	)

	app.keeper.slashing = slashingkeeper.NewKeeper(
		appCodec,
		app.keys[slashingtypes.StoreKey],
		&skeeper,
		app.GetSubspace(slashingtypes.ModuleName),
	)

	// register the staking hooks
	// NOTE: stakingKeeper above is passed by reference, so that it will contain these hooks
	app.keeper.staking = *skeeper.SetHooks(
		stakingtypes.NewMultiStakingHooks(
			app.keeper.distr.Hooks(),
			app.keeper.slashing.Hooks(),
		),
	)

	app.keeper.mint = mintkeeper.NewKeeper(
		appCodec,
		app.keys[minttypes.StoreKey],
		app.GetSubspace(minttypes.ModuleName),
		&skeeper,
		app.keeper.acct,
		app.keeper.bank,
		authtypes.FeeCollectorName,
	)

	app.keeper.upgrade = upgradekeeper.NewKeeper(skipUpgradeHeights, app.keys[upgradetypes.StoreKey], appCodec, homePath)
<<<<<<< HEAD

	app.keeper.crisis = crisiskeeper.NewKeeper(
		app.GetSubspace(crisistypes.ModuleName),
		invCheckPeriod,
		app.keeper.bank,
		authtypes.FeeCollectorName,
	)

	// Create IBC Keeper
	app.keeper.ibc = ibckeeper.NewKeeper(
		appCodec, keys[ibchost.StoreKey], app.keeper.staking, scopedIBCKeeper,
=======

	app.keeper.crisis = crisiskeeper.NewKeeper(
		app.GetSubspace(crisistypes.ModuleName),
		invCheckPeriod,
		app.keeper.bank,
		authtypes.FeeCollectorName,
>>>>>>> 09982899
	)

	// Create Transfer Keepers
	app.keeper.transfer = ibctransferkeeper.NewKeeper(
		appCodec, keys[ibctransfertypes.StoreKey], app.GetSubspace(ibctransfertypes.ModuleName),
		app.keeper.ibc.ChannelKeeper, &app.keeper.ibc.PortKeeper,
		app.keeper.acct, app.keeper.bank, scopedTransferKeeper,
	)
	transferModule := transfer.NewAppModule(app.keeper.transfer)

	// Create static IBC router, add transfer route, then set and seal it
	ibcRouter := porttypes.NewRouter()
	ibcRouter.AddRoute(ibctransfertypes.ModuleName, transferModule)
	app.keeper.ibc.SetRouter(ibcRouter)

	// create evidence keeper with evidence router
	evidenceKeeper := evidencekeeper.NewKeeper(
		appCodec, app.keys[evidencetypes.StoreKey], &app.keeper.staking, app.keeper.slashing,
	)
<<<<<<< HEAD
	evidenceRouter := evidencetypes.NewRouter().
		AddRoute(ibcclienttypes.RouterKey, ibcclient.HandlerClientMisbehaviour(app.keeper.ibc.ClientKeeper))
=======
	evidenceRouter := evidencetypes.NewRouter()
>>>>>>> 09982899

	evidenceKeeper.SetRouter(evidenceRouter)

	app.keeper.evidence = *evidenceKeeper

	// register the proposal types
	govRouter := govtypes.NewRouter()
	govRouter.AddRoute(govtypes.RouterKey, govtypes.ProposalHandler).
		AddRoute(paramproposal.RouterKey, params.NewParamChangeProposalHandler(app.keeper.params)).
		AddRoute(distrtypes.RouterKey, distr.NewCommunityPoolSpendProposalHandler(app.keeper.distr)).
		AddRoute(upgradetypes.RouterKey, upgrade.NewSoftwareUpgradeProposalHandler(app.keeper.upgrade))

	app.keeper.gov = govkeeper.NewKeeper(
		appCodec,
		app.keys[govtypes.StoreKey],
		app.GetSubspace(govtypes.ModuleName),
		app.keeper.acct,
		app.keeper.bank,
		&skeeper,
		govRouter,
	)

	app.setAkashKeepers()

	app.mm = module.NewManager(
		append([]module.AppModule{
			genutil.NewAppModule(app.keeper.acct, app.keeper.staking, app.BaseApp.DeliverTx, encodingConfig.TxConfig),
<<<<<<< HEAD
			auth.NewAppModule(appCodec, app.keeper.acct),
			bank.NewAppModule(appCodec, app.keeper.bank, app.keeper.acct),
			capability.NewAppModule(appCodec, *app.keeper.capability),
=======
			auth.NewAppModule(appCodec, app.keeper.acct, authsims.RandomGenesisAccounts),
			bank.NewAppModule(appCodec, app.keeper.bank, app.keeper.acct),
>>>>>>> 09982899
			crisis.NewAppModule(&app.keeper.crisis),
			gov.NewAppModule(appCodec, app.keeper.gov, app.keeper.acct, app.keeper.bank),
			mint.NewAppModule(appCodec, app.keeper.mint, app.keeper.acct),
			slashing.NewAppModule(appCodec, app.keeper.slashing, app.keeper.acct, app.keeper.bank, app.keeper.staking),
			distr.NewAppModule(appCodec, app.keeper.distr, app.keeper.acct, app.keeper.bank, app.keeper.staking),
			staking.NewAppModule(appCodec, app.keeper.staking, app.keeper.acct, app.keeper.bank),
			upgrade.NewAppModule(app.keeper.upgrade),
			evidence.NewAppModule(app.keeper.evidence),
<<<<<<< HEAD
			ibc.NewAppModule(app.keeper.ibc),
			params.NewAppModule(app.keeper.params),
			transferModule,
=======
>>>>>>> 09982899
		},

			app.akashAppModules()...,
		)...,
	)

	app.mm.SetOrderBeginBlockers(
		upgradetypes.ModuleName, minttypes.ModuleName, distrtypes.ModuleName, slashingtypes.ModuleName,
<<<<<<< HEAD
		evidencetypes.ModuleName, stakingtypes.ModuleName, ibchost.ModuleName,
=======
		evidencetypes.ModuleName, stakingtypes.ModuleName,
>>>>>>> 09982899
	)
	app.mm.SetOrderEndBlockers(
		append([]string{
			crisistypes.ModuleName, govtypes.ModuleName, stakingtypes.ModuleName},
			app.akashEndBlockModules()...,
		)...,
	)

	// NOTE: The genutils module must occur after staking so that pools are
	//       properly initialized with tokens from genesis accounts.
	app.mm.SetOrderInitGenesis(
		append([]string{
<<<<<<< HEAD
			capabilitytypes.ModuleName,
=======
>>>>>>> 09982899
			authtypes.ModuleName,
			distrtypes.ModuleName,
			stakingtypes.ModuleName,
			banktypes.ModuleName,
			slashingtypes.ModuleName,
			govtypes.ModuleName,
			minttypes.ModuleName,
			crisistypes.ModuleName,
<<<<<<< HEAD
			ibchost.ModuleName,
			genutiltypes.ModuleName,
			evidencetypes.ModuleName,
			ibctransfertypes.ModuleName,
=======
			genutiltypes.ModuleName,
			evidencetypes.ModuleName,
>>>>>>> 09982899
		},

			app.akashInitGenesisOrder()...,
		)...,
	)

	app.mm.RegisterInvariants(&app.keeper.crisis)
<<<<<<< HEAD
	app.mm.RegisterRoutes(app.Router(), app.QueryRouter(), codec.NewAminoCodec(encodingConfig.Amino))
=======
	app.mm.RegisterRoutes(app.Router(), app.QueryRouter(), encodingConfig.Amino)
>>>>>>> 09982899
	app.mm.RegisterQueryServices(app.GRPCQueryRouter())

	app.sm = module.NewSimulationManager(
		append([]module.AppModuleSimulation{
<<<<<<< HEAD
			auth.NewAppModule(appCodec, app.keeper.acct),
			bank.NewAppModule(appCodec, app.keeper.bank, app.keeper.acct),
			capability.NewAppModule(appCodec, *app.keeper.capability),
=======
			auth.NewAppModule(appCodec, app.keeper.acct, authsims.RandomGenesisAccounts),
			bank.NewAppModule(appCodec, app.keeper.bank, app.keeper.acct),
>>>>>>> 09982899
			gov.NewAppModule(appCodec, app.keeper.gov, app.keeper.acct, app.keeper.bank),
			mint.NewAppModule(appCodec, app.keeper.mint, app.keeper.acct),
			staking.NewAppModule(appCodec, app.keeper.staking, app.keeper.acct, app.keeper.bank),
			distr.NewAppModule(appCodec, app.keeper.distr, app.keeper.acct, app.keeper.bank, app.keeper.staking),
			slashing.NewAppModule(appCodec, app.keeper.slashing, app.keeper.acct, app.keeper.bank, app.keeper.staking),
			params.NewAppModule(app.keeper.params),
			evidence.NewAppModule(app.keeper.evidence),
<<<<<<< HEAD
			ibc.NewAppModule(app.keeper.ibc),
			transferModule,
=======
>>>>>>> 09982899
		},
			app.akashSimModules()...,
		)...,
	)

	app.sm.RegisterStoreDecoders()

	// initialize stores
	app.MountKVStores(keys)
	app.MountTransientStores(tkeys)
	app.MountMemoryStores(memKeys)

	// initialize BaseApp
	app.SetInitChainer(app.InitChainer)
	app.SetBeginBlocker(app.BeginBlocker)

	app.SetAnteHandler(
		ante.NewAnteHandler(
			app.keeper.acct,
			app.keeper.bank,
			ante.DefaultSigVerificationGasConsumer,
			encodingConfig.TxConfig.SignModeHandler(),
		),
	)

	app.SetEndBlocker(app.EndBlocker)

	err := app.LoadLatestVersion()
	if err != nil {
		tmos.Exit("app initialization:" + err.Error())
	}

	// Initialize and seal the capability keeper so all persistent capabilities
	// are loaded in-memory and prevent any further modules from creating scoped
	// sub-keepers.
	// This must be done during creation of baseapp rather than in InitChain so
	// that in-memory capabilities get regenerated on app restart
	ctx := app.BaseApp.NewUncachedContext(true, tmproto.Header{})
	app.keeper.capability.InitializeAndSeal(ctx)

	app.ScopedIBCKeeper = scopedIBCKeeper
	app.ScopedTransferKeeper = scopedTransferKeeper

	return app
}

// MakeCodecs constructs the *std.Codec and *codec.LegacyAmino instances used by
// simapp. It is useful for tests and clients who do not want to construct the
// full simapp
func MakeCodecs() (codec.Marshaler, *codec.LegacyAmino) {
	config := MakeEncodingConfig()
	return config.Marshaler, config.Amino
}

// Name returns the name of the App
func (app *AkashApp) Name() string { return app.BaseApp.Name() }

// InitChainer application update at chain initialization
func (app *AkashApp) InitChainer(ctx sdk.Context, req abci.RequestInitChain) abci.ResponseInitChain {
	var genesisState simapp.GenesisState
	app.cdc.MustUnmarshalJSON(req.AppStateBytes, &genesisState)
	return app.mm.InitGenesis(ctx, app.appCodec, genesisState)
}

// BeginBlocker is a function in which application updates every begin block
func (app *AkashApp) BeginBlocker(
	ctx sdk.Context, req abci.RequestBeginBlock) abci.ResponseBeginBlock {
	return app.mm.BeginBlock(ctx, req)
}

// EndBlocker is a function in which application updates every end block
func (app *AkashApp) EndBlocker(
	ctx sdk.Context, req abci.RequestEndBlock) abci.ResponseEndBlock {
	return app.mm.EndBlock(ctx, req)
}

<<<<<<< HEAD
// LegacyAmino returns AkashApp's codec.
=======
// LegacyAmino returns AkashApp's amino codec.
>>>>>>> 09982899
func (app *AkashApp) LegacyAmino() *codec.LegacyAmino {
	return app.cdc
}

// AppCodec returns AkashApp's app codec.
func (app *AkashApp) AppCodec() codec.Marshaler {
	return app.appCodec
}

// ModuleAccountAddrs returns all the app's module account addresses.
func (app *AkashApp) ModuleAccountAddrs() map[string]bool {
	return MacAddrs()
}

<<<<<<< HEAD
// BlockedAddrs returns all the app's module account addresses that are not
// allowed to receive external tokens.
func (app *AkashApp) BlockedAddrs() map[string]bool {
	blockedAddrs := make(map[string]bool)
	for acc := range macPerms() {
		blockedAddrs[authtypes.NewModuleAddress(acc).String()] = !allowedReceivingModAcc[acc]
	}

	return blockedAddrs
}

=======
>>>>>>> 09982899
// InterfaceRegistry returns AkashApp's InterfaceRegistry
func (app *AkashApp) InterfaceRegistry() codectypes.InterfaceRegistry {
	return app.interfaceRegistry
}

// GetKey returns the KVStoreKey for the provided store key.
func (app *AkashApp) GetKey(storeKey string) *sdk.KVStoreKey {
	return app.keys[storeKey]
}

// GetTKey returns the TransientStoreKey for the provided store key.
func (app *AkashApp) GetTKey(storeKey string) *sdk.TransientStoreKey {
	return app.tkeys[storeKey]
}

<<<<<<< HEAD
// GetMemKey returns the MemStoreKey for the provided mem key.
func (app *AkashApp) GetMemKey(storeKey string) *sdk.MemoryStoreKey {
	return app.memKeys[storeKey]
}

=======
>>>>>>> 09982899
// GetSubspace returns a param subspace for a given module name.
func (app *AkashApp) GetSubspace(moduleName string) paramstypes.Subspace {
	subspace, _ := app.keeper.params.GetSubspace(moduleName)
	return subspace
}

// SimulationManager implements the SimulationApp interface
func (app *AkashApp) SimulationManager() *module.SimulationManager {
	return app.sm
}

// RegisterAPIRoutes registers all application module routes with the provided
// API server.
func (app *AkashApp) RegisterAPIRoutes(apiSvr *api.Server) {
	clientCtx := apiSvr.ClientCtx
<<<<<<< HEAD
	// amino is needed here for backwards compatibility of REST routes
	clientCtx = clientCtx.WithJSONMarshaler(clientCtx.LegacyAmino)
	rpc.RegisterRoutes(clientCtx, apiSvr.Router)
	authrest.RegisterTxRoutes(clientCtx, apiSvr.Router)
	ModuleBasics().RegisterRESTRoutes(clientCtx, apiSvr.Router)
=======
	rpc.RegisterRoutes(clientCtx, apiSvr.Router)
	authrest.RegisterTxRoutes(clientCtx, apiSvr.Router)
	ModuleBasics().RegisterRESTRoutes(clientCtx, apiSvr.Router)
	ModuleBasics().RegisterGRPCRoutes(apiSvr.ClientCtx, apiSvr.GRPCRouter)
>>>>>>> 09982899
}

// LoadHeight method of AkashApp loads baseapp application version with given height
func (app *AkashApp) LoadHeight(height int64) error {
	return app.LoadVersion(height)
}

// initParamsKeeper init params keeper and its subspaces
func initParamsKeeper(appCodec codec.BinaryMarshaler, legacyAmino *codec.LegacyAmino, key, tkey sdk.StoreKey) paramskeeper.Keeper {
	paramsKeeper := paramskeeper.NewKeeper(appCodec, legacyAmino, key, tkey)

	paramsKeeper.Subspace(authtypes.ModuleName)
	paramsKeeper.Subspace(banktypes.ModuleName)
	paramsKeeper.Subspace(stakingtypes.ModuleName)
	paramsKeeper.Subspace(minttypes.ModuleName)
	paramsKeeper.Subspace(distrtypes.ModuleName)
	paramsKeeper.Subspace(slashingtypes.ModuleName)
	paramsKeeper.Subspace(govtypes.ModuleName).WithKeyTable(govtypes.ParamKeyTable())
	paramsKeeper.Subspace(crisistypes.ModuleName)
<<<<<<< HEAD
	paramsKeeper.Subspace(ibctransfertypes.ModuleName)
=======
>>>>>>> 09982899

	return paramsKeeper
}<|MERGE_RESOLUTION|>--- conflicted
+++ resolved
@@ -16,20 +16,14 @@
 	"github.com/cosmos/cosmos-sdk/x/auth/ante"
 	authrest "github.com/cosmos/cosmos-sdk/x/auth/client/rest"
 	authkeeper "github.com/cosmos/cosmos-sdk/x/auth/keeper"
-<<<<<<< HEAD
-=======
 	authsims "github.com/cosmos/cosmos-sdk/x/auth/simulation"
->>>>>>> 09982899
 	authtypes "github.com/cosmos/cosmos-sdk/x/auth/types"
 	"github.com/cosmos/cosmos-sdk/x/bank"
 	bankkeeper "github.com/cosmos/cosmos-sdk/x/bank/keeper"
 	banktypes "github.com/cosmos/cosmos-sdk/x/bank/types"
-<<<<<<< HEAD
 	"github.com/cosmos/cosmos-sdk/x/capability"
 	capabilitykeeper "github.com/cosmos/cosmos-sdk/x/capability/keeper"
 	capabilitytypes "github.com/cosmos/cosmos-sdk/x/capability/types"
-=======
->>>>>>> 09982899
 	"github.com/cosmos/cosmos-sdk/x/crisis"
 	crisiskeeper "github.com/cosmos/cosmos-sdk/x/crisis/keeper"
 	crisistypes "github.com/cosmos/cosmos-sdk/x/crisis/types"
@@ -41,7 +35,6 @@
 	"github.com/cosmos/cosmos-sdk/x/gov"
 	govkeeper "github.com/cosmos/cosmos-sdk/x/gov/keeper"
 	govtypes "github.com/cosmos/cosmos-sdk/x/gov/types"
-<<<<<<< HEAD
 	"github.com/cosmos/cosmos-sdk/x/ibc"
 	transfer "github.com/cosmos/cosmos-sdk/x/ibc-transfer"
 	ibctransferkeeper "github.com/cosmos/cosmos-sdk/x/ibc-transfer/keeper"
@@ -51,8 +44,6 @@
 	porttypes "github.com/cosmos/cosmos-sdk/x/ibc/05-port/types"
 	ibchost "github.com/cosmos/cosmos-sdk/x/ibc/24-host"
 	ibckeeper "github.com/cosmos/cosmos-sdk/x/ibc/keeper"
-=======
->>>>>>> 09982899
 	"github.com/cosmos/cosmos-sdk/x/mint"
 	mintkeeper "github.com/cosmos/cosmos-sdk/x/mint/keeper"
 	minttypes "github.com/cosmos/cosmos-sdk/x/mint/types"
@@ -93,14 +84,11 @@
 	AppName = "akash"
 )
 
-<<<<<<< HEAD
 // module accounts that are allowed to receive tokens
 var allowedReceivingModAcc = map[string]bool{
 	distrtypes.ModuleName: true,
 }
 
-=======
->>>>>>> 09982899
 var DefaultHome = os.ExpandEnv("$HOME/.akash")
 
 // AkashApp extends ABCI appplication
@@ -119,10 +107,7 @@
 	keeper struct {
 		acct       authkeeper.AccountKeeper
 		bank       bankkeeper.Keeper
-<<<<<<< HEAD
 		capability *capabilitykeeper.Keeper
-=======
->>>>>>> 09982899
 		params     paramskeeper.Keeper
 		staking    stakingkeeper.Keeper
 		distr      distrkeeper.Keeper
@@ -167,10 +152,7 @@
 	bapp.SetCommitMultiStoreTracer(tio)
 	bapp.SetAppVersion(version.Version)
 	bapp.GRPCQueryRouter().SetInterfaceRegistry(interfaceRegistry)
-<<<<<<< HEAD
-=======
 	bapp.GRPCQueryRouter().RegisterSimulateService(bapp.Simulate, interfaceRegistry, std.DefaultPublicKeyCodec{})
->>>>>>> 09982899
 
 	keys := kvStoreKeys()
 	tkeys := transientStoreKeys()
@@ -184,14 +166,13 @@
 		invCheckPeriod:    invCheckPeriod,
 		keys:              keys,
 		tkeys:             tkeys,
-<<<<<<< HEAD
 		memKeys:           memKeys,
 	}
 
 	app.keeper.params = initParamsKeeper(appCodec, cdc, app.keys[paramstypes.StoreKey], tkeys[paramstypes.TStoreKey])
 
 	// set the BaseApp's parameter store
-	bapp.SetParamStore(app.keeper.params.Subspace(bam.Paramspace).WithKeyTable(std.ConsensusParamsKeyTable()))
+	bapp.SetParamStore(app.keeper.params.Subspace(bam.Paramspace).WithKeyTable(paramskeeper.ConsensusParamsKeyTable()))
 
 	// add capability keeper and ScopeToModule for ibc module
 	app.keeper.capability = capabilitykeeper.NewKeeper(
@@ -201,14 +182,6 @@
 	)
 	scopedIBCKeeper := app.keeper.capability.ScopeToModule(ibchost.ModuleName)
 	scopedTransferKeeper := app.keeper.capability.ScopeToModule(ibctransfertypes.ModuleName)
-=======
-	}
-
-	app.keeper.params = initParamsKeeper(appCodec, cdc, app.keys[paramstypes.StoreKey], tkeys[paramstypes.TStoreKey])
-
-	// set the BaseApp's parameter store
-	bapp.SetParamStore(app.keeper.params.Subspace(bam.Paramspace).WithKeyTable(paramskeeper.ConsensusParamsKeyTable()))
->>>>>>> 09982899
 
 	app.keeper.acct = authkeeper.NewAccountKeeper(
 		appCodec,
@@ -223,23 +196,9 @@
 		app.keys[banktypes.StoreKey],
 		app.keeper.acct,
 		app.GetSubspace(banktypes.ModuleName),
-<<<<<<< HEAD
 		app.BlockedAddrs(),
 	)
 
-	// app.keeper.supply = supply.NewKeeper(
-	// 	app.cdc,
-	// 	app.keys[supply.StoreKey],
-	// 	app.keeper.acct,
-	// 	app.keeper.bank,
-	// 	macPerms(),
-	// )
-
-=======
-		app.ModuleAccountAddrs(),
-	)
-
->>>>>>> 09982899
 	skeeper := stakingkeeper.NewKeeper(
 		appCodec,
 		app.keys[stakingtypes.StoreKey],
@@ -286,7 +245,6 @@
 	)
 
 	app.keeper.upgrade = upgradekeeper.NewKeeper(skipUpgradeHeights, app.keys[upgradetypes.StoreKey], appCodec, homePath)
-<<<<<<< HEAD
 
 	app.keeper.crisis = crisiskeeper.NewKeeper(
 		app.GetSubspace(crisistypes.ModuleName),
@@ -298,14 +256,6 @@
 	// Create IBC Keeper
 	app.keeper.ibc = ibckeeper.NewKeeper(
 		appCodec, keys[ibchost.StoreKey], app.keeper.staking, scopedIBCKeeper,
-=======
-
-	app.keeper.crisis = crisiskeeper.NewKeeper(
-		app.GetSubspace(crisistypes.ModuleName),
-		invCheckPeriod,
-		app.keeper.bank,
-		authtypes.FeeCollectorName,
->>>>>>> 09982899
 	)
 
 	// Create Transfer Keepers
@@ -325,12 +275,8 @@
 	evidenceKeeper := evidencekeeper.NewKeeper(
 		appCodec, app.keys[evidencetypes.StoreKey], &app.keeper.staking, app.keeper.slashing,
 	)
-<<<<<<< HEAD
 	evidenceRouter := evidencetypes.NewRouter().
 		AddRoute(ibcclienttypes.RouterKey, ibcclient.HandlerClientMisbehaviour(app.keeper.ibc.ClientKeeper))
-=======
-	evidenceRouter := evidencetypes.NewRouter()
->>>>>>> 09982899
 
 	evidenceKeeper.SetRouter(evidenceRouter)
 
@@ -358,14 +304,9 @@
 	app.mm = module.NewManager(
 		append([]module.AppModule{
 			genutil.NewAppModule(app.keeper.acct, app.keeper.staking, app.BaseApp.DeliverTx, encodingConfig.TxConfig),
-<<<<<<< HEAD
-			auth.NewAppModule(appCodec, app.keeper.acct),
+			auth.NewAppModule(appCodec, app.keeper.acct, authsims.RandomGenesisAccounts),
 			bank.NewAppModule(appCodec, app.keeper.bank, app.keeper.acct),
 			capability.NewAppModule(appCodec, *app.keeper.capability),
-=======
-			auth.NewAppModule(appCodec, app.keeper.acct, authsims.RandomGenesisAccounts),
-			bank.NewAppModule(appCodec, app.keeper.bank, app.keeper.acct),
->>>>>>> 09982899
 			crisis.NewAppModule(&app.keeper.crisis),
 			gov.NewAppModule(appCodec, app.keeper.gov, app.keeper.acct, app.keeper.bank),
 			mint.NewAppModule(appCodec, app.keeper.mint, app.keeper.acct),
@@ -374,12 +315,9 @@
 			staking.NewAppModule(appCodec, app.keeper.staking, app.keeper.acct, app.keeper.bank),
 			upgrade.NewAppModule(app.keeper.upgrade),
 			evidence.NewAppModule(app.keeper.evidence),
-<<<<<<< HEAD
 			ibc.NewAppModule(app.keeper.ibc),
 			params.NewAppModule(app.keeper.params),
 			transferModule,
-=======
->>>>>>> 09982899
 		},
 
 			app.akashAppModules()...,
@@ -388,11 +326,7 @@
 
 	app.mm.SetOrderBeginBlockers(
 		upgradetypes.ModuleName, minttypes.ModuleName, distrtypes.ModuleName, slashingtypes.ModuleName,
-<<<<<<< HEAD
 		evidencetypes.ModuleName, stakingtypes.ModuleName, ibchost.ModuleName,
-=======
-		evidencetypes.ModuleName, stakingtypes.ModuleName,
->>>>>>> 09982899
 	)
 	app.mm.SetOrderEndBlockers(
 		append([]string{
@@ -405,10 +339,7 @@
 	//       properly initialized with tokens from genesis accounts.
 	app.mm.SetOrderInitGenesis(
 		append([]string{
-<<<<<<< HEAD
 			capabilitytypes.ModuleName,
-=======
->>>>>>> 09982899
 			authtypes.ModuleName,
 			distrtypes.ModuleName,
 			stakingtypes.ModuleName,
@@ -417,15 +348,10 @@
 			govtypes.ModuleName,
 			minttypes.ModuleName,
 			crisistypes.ModuleName,
-<<<<<<< HEAD
 			ibchost.ModuleName,
 			genutiltypes.ModuleName,
 			evidencetypes.ModuleName,
 			ibctransfertypes.ModuleName,
-=======
-			genutiltypes.ModuleName,
-			evidencetypes.ModuleName,
->>>>>>> 09982899
 		},
 
 			app.akashInitGenesisOrder()...,
@@ -433,23 +359,14 @@
 	)
 
 	app.mm.RegisterInvariants(&app.keeper.crisis)
-<<<<<<< HEAD
-	app.mm.RegisterRoutes(app.Router(), app.QueryRouter(), codec.NewAminoCodec(encodingConfig.Amino))
-=======
 	app.mm.RegisterRoutes(app.Router(), app.QueryRouter(), encodingConfig.Amino)
->>>>>>> 09982899
 	app.mm.RegisterQueryServices(app.GRPCQueryRouter())
 
 	app.sm = module.NewSimulationManager(
 		append([]module.AppModuleSimulation{
-<<<<<<< HEAD
-			auth.NewAppModule(appCodec, app.keeper.acct),
+			auth.NewAppModule(appCodec, app.keeper.acct, authsims.RandomGenesisAccounts),
 			bank.NewAppModule(appCodec, app.keeper.bank, app.keeper.acct),
 			capability.NewAppModule(appCodec, *app.keeper.capability),
-=======
-			auth.NewAppModule(appCodec, app.keeper.acct, authsims.RandomGenesisAccounts),
-			bank.NewAppModule(appCodec, app.keeper.bank, app.keeper.acct),
->>>>>>> 09982899
 			gov.NewAppModule(appCodec, app.keeper.gov, app.keeper.acct, app.keeper.bank),
 			mint.NewAppModule(appCodec, app.keeper.mint, app.keeper.acct),
 			staking.NewAppModule(appCodec, app.keeper.staking, app.keeper.acct, app.keeper.bank),
@@ -457,11 +374,8 @@
 			slashing.NewAppModule(appCodec, app.keeper.slashing, app.keeper.acct, app.keeper.bank, app.keeper.staking),
 			params.NewAppModule(app.keeper.params),
 			evidence.NewAppModule(app.keeper.evidence),
-<<<<<<< HEAD
 			ibc.NewAppModule(app.keeper.ibc),
 			transferModule,
-=======
->>>>>>> 09982899
 		},
 			app.akashSimModules()...,
 		)...,
@@ -538,11 +452,7 @@
 	return app.mm.EndBlock(ctx, req)
 }
 
-<<<<<<< HEAD
-// LegacyAmino returns AkashApp's codec.
-=======
 // LegacyAmino returns AkashApp's amino codec.
->>>>>>> 09982899
 func (app *AkashApp) LegacyAmino() *codec.LegacyAmino {
 	return app.cdc
 }
@@ -557,7 +467,6 @@
 	return MacAddrs()
 }
 
-<<<<<<< HEAD
 // BlockedAddrs returns all the app's module account addresses that are not
 // allowed to receive external tokens.
 func (app *AkashApp) BlockedAddrs() map[string]bool {
@@ -569,8 +478,6 @@
 	return blockedAddrs
 }
 
-=======
->>>>>>> 09982899
 // InterfaceRegistry returns AkashApp's InterfaceRegistry
 func (app *AkashApp) InterfaceRegistry() codectypes.InterfaceRegistry {
 	return app.interfaceRegistry
@@ -586,14 +493,11 @@
 	return app.tkeys[storeKey]
 }
 
-<<<<<<< HEAD
 // GetMemKey returns the MemStoreKey for the provided mem key.
 func (app *AkashApp) GetMemKey(storeKey string) *sdk.MemoryStoreKey {
 	return app.memKeys[storeKey]
 }
 
-=======
->>>>>>> 09982899
 // GetSubspace returns a param subspace for a given module name.
 func (app *AkashApp) GetSubspace(moduleName string) paramstypes.Subspace {
 	subspace, _ := app.keeper.params.GetSubspace(moduleName)
@@ -609,18 +513,10 @@
 // API server.
 func (app *AkashApp) RegisterAPIRoutes(apiSvr *api.Server) {
 	clientCtx := apiSvr.ClientCtx
-<<<<<<< HEAD
-	// amino is needed here for backwards compatibility of REST routes
-	clientCtx = clientCtx.WithJSONMarshaler(clientCtx.LegacyAmino)
-	rpc.RegisterRoutes(clientCtx, apiSvr.Router)
-	authrest.RegisterTxRoutes(clientCtx, apiSvr.Router)
-	ModuleBasics().RegisterRESTRoutes(clientCtx, apiSvr.Router)
-=======
 	rpc.RegisterRoutes(clientCtx, apiSvr.Router)
 	authrest.RegisterTxRoutes(clientCtx, apiSvr.Router)
 	ModuleBasics().RegisterRESTRoutes(clientCtx, apiSvr.Router)
 	ModuleBasics().RegisterGRPCRoutes(apiSvr.ClientCtx, apiSvr.GRPCRouter)
->>>>>>> 09982899
 }
 
 // LoadHeight method of AkashApp loads baseapp application version with given height
@@ -640,10 +536,7 @@
 	paramsKeeper.Subspace(slashingtypes.ModuleName)
 	paramsKeeper.Subspace(govtypes.ModuleName).WithKeyTable(govtypes.ParamKeyTable())
 	paramsKeeper.Subspace(crisistypes.ModuleName)
-<<<<<<< HEAD
 	paramsKeeper.Subspace(ibctransfertypes.ModuleName)
-=======
->>>>>>> 09982899
 
 	return paramsKeeper
 }
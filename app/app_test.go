--- conflicted
+++ resolved
@@ -13,11 +13,7 @@
 	abci "github.com/tendermint/tendermint/abci/types"
 )
 
-<<<<<<< HEAD
-func TestAkashAppExport(t *testing.T) {
-=======
 func TestAppExport(t *testing.T) {
->>>>>>> 09982899
 	db := dbm.NewMemDB()
 	app1 := app.NewApp(log.NewTMLogger(log.NewSyncWriter(os.Stdout)),
 		db, nil, 0, map[int64]bool{}, app.DefaultHome)

--- conflicted
+++ resolved
@@ -13,11 +13,7 @@
 	abci "github.com/tendermint/tendermint/abci/types"
 )
 
-<<<<<<< HEAD
 func TestAkashAppExport(t *testing.T) {
-=======
-func TestAppExport(t *testing.T) {
->>>>>>> 2a910405
 	db := dbm.NewMemDB()
 	app1 := app.NewApp(log.NewTMLogger(log.NewSyncWriter(os.Stdout)),
 		db, nil, 0, map[int64]bool{}, app.DefaultHome)
@@ -46,14 +42,7 @@
 // 	db := dbm.NewMemDB()
 // 	app1 := app.NewApp(log.NewTMLogger(log.NewSyncWriter(os.Stdout)), db, nil, 0, map[int64]bool{}, app.DefaultHome)
 
-<<<<<<< HEAD
-	for acc := range macPerms() {
-		require.Equal(t, !allowedReceivingModAcc[acc], app.keeper.bank.BlockedAddr(app.keeper.acct.GetModuleAddress(acc)))
-	}
-}
-=======
 // 	for acc := range app.MacPerms() {
 // 		require.True(t, app1.keeper.bank.BlockedAddr(app1.keeper.acct.GetModuleAddress(acc)))
 // 	}
-// }
->>>>>>> 2a910405
+// }
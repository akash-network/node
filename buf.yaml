--- conflicted
+++ resolved
@@ -1,19 +1,10 @@
 build:
   roots:
-<<<<<<< HEAD
-    - proto
-    - .cache/include
-    - vendor/github.com/regen-network/cosmos-proto
-    - vendor/github.com/tendermint/tendermint/proto
-    - vendor/github.com/cosmos/cosmos-sdk/proto
-    - vendor/github.com/gogo/protobuf
-=======
     - ./proto
     - vendor/github.com/cosmos/cosmos-sdk/proto
     - vendor/github.com/cosmos/cosmos-sdk/third_party/proto
   excludes:
     - vendor/github.com/cosmos/cosmos-sdk/third_party/proto/google/protobuf
->>>>>>> 56683136
 lint:
   use:
     - DEFAULT
@@ -30,23 +21,15 @@
   ignore:
     - tendermint
     - gogoproto
-<<<<<<< HEAD
-    - google
-=======
     - cosmos_proto
     - google
     - confio
->>>>>>> 56683136
 breaking:
   use:
     - FILE
   ignore:
     - tendermint
     - gogoproto
-<<<<<<< HEAD
-    - google
-=======
     - cosmos_proto
     - google
-    - confio
->>>>>>> 56683136
+    - confio
package main

import (
	"bytes"
	"context"
	"fmt"
	"io/ioutil"
	"strconv"
	"strings"

	"github.com/dustin/go-humanize"
	"github.com/gosuri/uitable/util/wordwrap"
	"github.com/ovrclk/akash/cmd/akash/session"
	"github.com/ovrclk/akash/cmd/common"
	"github.com/ovrclk/akash/keys"
	"github.com/ovrclk/akash/provider"
	"github.com/ovrclk/akash/provider/cluster"
	"github.com/ovrclk/akash/provider/cluster/kube"
	"github.com/ovrclk/akash/provider/event"
	"github.com/ovrclk/akash/provider/grpc"
	akash_json "github.com/ovrclk/akash/provider/grpc/json"
	"github.com/ovrclk/akash/provider/http"
	psession "github.com/ovrclk/akash/provider/session"
	"github.com/ovrclk/akash/types"
	ptype "github.com/ovrclk/akash/types/provider"
	. "github.com/ovrclk/akash/util"
	"github.com/ovrclk/dsky"
	"github.com/spf13/cobra"
)

func providerCommand() *cobra.Command {
	cmd := &cobra.Command{
		Use:   "provider",
		Short: "Manage provider",
	}

	session.AddFlagNode(cmd, cmd.PersistentFlags())

	cmd.AddCommand(createProviderCommand())
	cmd.AddCommand(runCommand())
	cmd.AddCommand(providerStatusCommand())
	cmd.AddCommand(closeFulfillmentCommand())
	cmd.AddCommand(closeLeaseCommand())

	return cmd
}

func createProviderCommand() *cobra.Command {

	cmd := &cobra.Command{
		Use:   "add <config>",
		Short: "add a new provider",
		Long:  "register a provider with the provided config file",
		RunE: session.WithSession(
			session.RequireKey(session.RequireNode(doCreateProviderCommand))),
	}

	session.AddFlagKey(cmd, cmd.Flags())
	session.AddFlagNonce(cmd, cmd.Flags())
	session.AddFlagKeyType(cmd, cmd.Flags())
	return cmd
}

func doCreateProviderCommand(ses session.Session, cmd *cobra.Command, args []string) error {
	var config string
	if len(args) == 1 {
		config = args[0]
	}
	config = ses.Mode().Ask().StringVar(config, "Config Path (required): ", true)
	if len(config) == 0 {
		return fmt.Errorf("required argument missing: config")
	}

	printer := ses.Mode().Printer()
	txclient, err := ses.TxClient()
	if err != nil {
		return err
	}

	nonce, err := txclient.Nonce()
	if err != nil {
		return err
	}

	prov := &ptype.Provider{}
	err = prov.Parse(config)
	if err != nil {
		return err
	}

	result, err := txclient.BroadcastTxCommit(&types.TxCreateProvider{
		Owner:      txclient.Key().GetPubKey().Address().Bytes(),
		HostURI:    prov.HostURI,
		Attributes: prov.Attributes,
		Nonce:      nonce,
	})
	if err != nil {
		return err
	}

	printer.Log().WithModule("provider").Info("provider added")
	data := printer.NewSection("Add Provider").NewData()
	data.Add("Key", X(result.DeliverTx.Data))
	return printer.Flush()
}

func runCommand() *cobra.Command {
	cmd := &cobra.Command{
		Use:   "run <provider>",
		Short: "respond to chain events",
		Args:  cobra.ExactArgs(1),
		RunE:  session.WithSession(session.RequireNode(session.RequireHost(doProviderRunCommand))),
	}

	session.AddFlagKey(cmd, cmd.Flags())
	session.AddFlagNonce(cmd, cmd.Flags())
	session.AddFlagHost(cmd, cmd.PersistentFlags())

	cmd.Flags().String("private-key", "", "import private key")
	cmd.Flags().Bool("kube", false, "use kubernetes cluster")
	cmd.Flags().String("manifest-ns", "lease", "set manifest namespace")
	return cmd
}

func doProviderRunCommand(ses session.Session, cmd *cobra.Command, args []string) error {
	log := ses.Mode().Printer().Log().WithModule("provider")
	if pk, err := cmd.Flags().GetString("private-key"); len(pk) > 0 && err == nil {
		log.Info(fmt.Sprintf("Import private key from: %v", pk))
		b, err := ioutil.ReadFile(pk)
		if err != nil {
			return err
		}

		kmgr, err := ses.KeyManager()
		if err != nil {
			return err
		}

		err = kmgr.Import(ses.KeyName(), string(b))
		if err != nil {
			return err
		}
	}

	txclient, err := ses.TxClient()
	if err != nil {
		return err
	}

	key, err := keys.ParseProviderPath(args[0])
	if err != nil {
		return err
	}
	log.Info(fmt.Sprintf("Staring provider with address: %v", args[0]))

	pobj, err := ses.QueryClient().Provider(ses.Ctx(), key.ID())
	if err != nil {
		ses.Mode().Printer().Log().WithModule("provider").Error(fmt.Sprintf("unable to query with key %v", args[0]))
		return err
	}

	if !bytes.Equal(pobj.Owner, txclient.Key().GetPubKey().Address()) {
		return fmt.Errorf("invalid key for provider (owner: %v, key: %v)",
			pobj.Owner.EncodeString(), X(txclient.Key().GetPubKey().Address()))
	}

	var clusterClient cluster.Client

	// use kubeclient as cluster client when kube is enabled
	if ok, _ := cmd.Flags().GetBool("kube"); ok {
		ses.Log().Debug("using kube client")
		ns, err := cmd.Flags().GetString("manifest-ns")
		if err != nil {
			return err
		}
		clusterClient, err = kube.NewClient(ses.Log().With("cmp", "cluster-client"), ses.Host(), ns)
		if err != nil {
			ses.Log().Error("error creating kubeClient", err)
			return err
		}
	}

	// fall back on null client if no client is specified
	// used for testing

	if clusterClient == nil {
		clusterClient = cluster.NullClient()
	}

	ctx, cancel := context.WithCancel(ses.Ctx())
	psession := psession.New(ses.Log(), pobj, txclient, ses.QueryClient())

	bus := event.NewBus()
	defer bus.Close()

	errch := make(chan error, 3)

	go func() {
		defer cancel()
		mclient := ses.Client()
		mlog := ses.Log()
		mhandler := event.MarketplaceTxHandler(bus)
		errch <- common.MonitorMarketplace(ctx, mlog, mclient, mhandler)
	}()

	service, err := provider.NewService(ctx, psession, bus, clusterClient)
	if err != nil {
		cancel()
		<-errch
		return err
	}

	go func() {
		defer cancel()
		<-service.Done()
		errch <- nil
	}()

	go func() {
		defer cancel()
		errch <- grpc.Run(ctx, ":9090", psession, clusterClient, service, service.ManifestHandler())
	}()

	go func() {
		defer cancel()
		errch <- akash_json.Run(ctx, ses.Log(), ":3001", "localhost:9090")
	}()

	var reterr error
	for i := 0; i < 3; i++ {
		if err := <-errch; err != nil {
			ses.Log().Error("error", "err", err)
			reterr = err
		}
	}

	return reterr
}

func providerStatusCommand() *cobra.Command {
	cmd := &cobra.Command{
		Use:   "status [<provider-id> ...]",
		Short: "print status of (given) providers",
		RunE:  session.WithSession(session.RequireNode(doProviderStatusCommand)),
	}

	cmd.Flags().String("state", "active", "Query providers with state")

	return cmd
}

func doProviderStatusCommand(session session.Session, cmd *cobra.Command, args []string) error {
	providerState, _ := cmd.Flags().GetString("state")
	plist, err := session.QueryClient().Providers(session.Ctx())

	if err != nil {
		return err
	}

	// determine providers to check status for
	var providers []*types.Provider
	if len(args) == 0 {
		providers = plist.Providers
	} else {
		for _, arg := range args {
			pkey, err := keys.ParseAddressPath(arg)
			if err != nil {
				return err
			}
			pid := pkey.ID()
			for _, provider := range plist.Providers {
				if bytes.Equal(provider.Address, pid) {
					providers = append(providers, provider)
				}
			}
		}
	}

	output := []*outputItem{}
	outChan := make(chan *outputItem)
	for _, provider := range providers {
		go func(provider *types.Provider, outChan chan *outputItem) {
			status, err := http.Status(session.Ctx(), provider)
			var op *outputItem
			switch {
			case err != nil:
				op = &outputItem{Provider: provider, Error: err.Error()}
			case !bytes.Equal(status.Provider, provider.Address):
				op = &outputItem{
					Provider: provider,
					Status:   status,
					Error:    "Status received from incorrect provider",
				}
			default:
				op = &outputItem{
					Provider: provider,
					Status:   status,
				}
			}
			outChan <- op
		}(provider, outChan)
	}

	for i := 0; i < len(providers); i++ {
		output = append(output, <-outChan)
	}

	printer := session.Mode().Printer()
	var active, passive []*outputItem
	for _, o := range output {
<<<<<<< HEAD
		if len(o.Error) == 0 {
			if providerState != "passive" {
				active = append(active, o)
			}

=======
		if len(o.Error) == 0 && providerState != "passive" {
			active = append(active, o)
>>>>>>> 5ac4f29b
			continue
		}

		if providerState != "active" {
			passive = append(passive, o)
		}
	}

	if len(active) > 0 {
		activedat := printer.NewSection("Active Providers").WithLabel("Active Provider(s) Status").NewData().WithTag("raw", active)
		applySectionData(active, activedat, session)
		if len(active) > 1 && session.Mode().IsInteractive() {
			activedat.AsList()
			activedat.Hide("Active", "Pending", "Available")
		}
	}
	if len(passive) > 0 {
		passivedat := printer.NewSection("Passive Providers").WithLabel("Passive Provider(s) Status").NewData().WithTag("raw", passive)
		applySectionData(passive, passivedat, session)
		if len(passive) > 1 && session.Mode().IsInteractive() {
			passivedat.AsList()
			passivedat.Hide("Active", "Pending", "Available")
		}
	}

	return printer.Flush()
}

type outputItem struct {
	Provider *types.Provider              `json:"provider,omitempty"`
	Status   *types.ServerStatusParseable `json:"status,omitempty"`
	Error    string                       `json:"error,omitempty"`
}

func applySectionData(output []*outputItem, data dsky.SectionData, session session.Session) {
	for _, result := range output {
		var msg []string
		if len(result.Error) > 0 {
			msg = append(msg, fmt.Sprintf("error=%v", result.Error))
		}

		if provider := result.Provider; provider != nil {
			data.Add("Provider", X(result.Provider.Address))
			if len(result.Provider.Attributes) > 0 {
				attrs := make(map[string]string)
				for _, a := range result.Provider.Attributes {
					attrs[a.Name] = a.Value
				}
				data.Add("Attributes", attrs)
			}

			if s := result.Status; s != nil {
				// add the full version when there is a single item (pane mode),
				// else just show the main version
				if len(output) > 1 && session.Mode().IsInteractive() {
					data.Add("Version", s.Version.Version)
				} else {
					ver := make(map[string]string)
					ver["version"] = s.Version.Version
					ver["date"] = s.Version.Date
					if len(s.Version.Commit) > 1 {
						ver["commit"] = s.Version.Commit
					}
					data.Add("Version", ver)
				}
				msg = append(msg, fmt.Sprintf("code=%v", s.Code))
				cluster := s.Status.Cluster
				if cluster == nil {
					continue
				}
				data.Add("Leases", cluster.Leases)
				data.Add("Deployments", s.Status.Manifest.Deployments)
				data.Add("Orders", s.Status.Bidengine.Orders)
				cir := cluster.Inventory
				acunits := make(map[string]string)
				peunits := make(map[string]string)
				avunits := make(map[string]string)
				for _, r := range cir.Reservations.Active {
					m, _ := strconv.Atoi(r.Memory)
					d, _ := strconv.Atoi(r.Disk)
					acunits["cpu"] = fmt.Sprint(r.CPU)
					acunits["mem"] = humanize.Bytes(uint64(m))
					acunits["disk"] = humanize.Bytes(uint64(d))
				}
				data.Add("Active", acunits)
				for _, r := range cir.Reservations.Pending {
					m, _ := strconv.Atoi(r.Memory)
					d, _ := strconv.Atoi(r.Disk)
					peunits["cpu"] = fmt.Sprint(r.CPU)
					peunits["mem"] = humanize.Bytes(uint64(m))
					peunits["disk"] = humanize.Bytes(uint64(d))
				}
				data.Add("Pending", peunits)

				for _, r := range cir.Available {
					m, _ := strconv.Atoi(r.Memory)
					d, _ := strconv.Atoi(r.Disk)
					avunits["cpu"] = fmt.Sprint(r.CPU)
					avunits["mem"] = humanize.Bytes(uint64(m))
					avunits["disk"] = humanize.Bytes(uint64(d))

				}
				data.Add("Available", avunits)
				if len(s.Message) > 0 {
					msg = append(msg, fmt.Sprintf(" msg=%v", s.Message))
				}
			} else {
				// Add empty rows
				data.Add("Version", "").Add("Leases", "").Add("Deployments", "").Add("Orders", "").Add("Version", "").Add("Available", "")
			}
			data.Add("Message(s)", wordwrap.WrapString(strings.Join(msg, " "), 25))
		}
	}
}

func closeFulfillmentCommand() *cobra.Command {

	cmd := &cobra.Command{
		Use:   "closef",
		Short: "close an open fulfillment",
		Args:  cobra.ExactArgs(1),
		RunE:  session.WithSession(session.RequireNode(doCloseFulfillmentCommand)),
	}

	session.AddFlagKey(cmd, cmd.Flags())
	session.AddFlagNonce(cmd, cmd.Flags())

	return cmd
}

func doCloseFulfillmentCommand(session session.Session, cmd *cobra.Command, args []string) error {
	txclient, err := session.TxClient()
	if err != nil {
		return err
	}

	key, err := keys.ParseFulfillmentPath(args[0])
	if err != nil {
		return err
	}

	_, err = txclient.BroadcastTxCommit(&types.TxCloseFulfillment{
		FulfillmentID: key.ID(),
	})
	return err
}

func closeLeaseCommand() *cobra.Command {

	cmd := &cobra.Command{
		Use:   "closel <deployment> <group> <order> <provider>",
		Short: "close an active lease",
		Args:  cobra.ExactArgs(4),
		RunE:  session.WithSession(session.RequireNode(doCloseLeaseCommand)),
	}

	return cmd
}

func doCloseLeaseCommand(session session.Session, cmd *cobra.Command, args []string) error {
	txclient, err := session.TxClient()
	if err != nil {
		return err
	}

	key, err := keys.ParseLeasePath(args[0])
	if err != nil {
		return err
	}

	_, err = txclient.BroadcastTxCommit(&types.TxCloseLease{
		LeaseID: key.ID(),
	})

	return err
}<|MERGE_RESOLUTION|>--- conflicted
+++ resolved
@@ -308,16 +308,11 @@
 	printer := session.Mode().Printer()
 	var active, passive []*outputItem
 	for _, o := range output {
-<<<<<<< HEAD
 		if len(o.Error) == 0 {
 			if providerState != "passive" {
 				active = append(active, o)
 			}
 
-=======
-		if len(o.Error) == 0 && providerState != "passive" {
-			active = append(active, o)
->>>>>>> 5ac4f29b
 			continue
 		}
 

--- conflicted
+++ resolved
@@ -53,21 +53,11 @@
 		return err
 	}
 
-<<<<<<< HEAD
-	client := tmclient.NewHTTP(ctx.Node(), "/websocket")
-
-	_, err = client.BroadcastTxCommit(tx)
-=======
 	res, err := ctx.Client().BroadcastTxCommit(tx)
->>>>>>> fa8a545a
 	if err != nil {
 		ctx.Log().Error("error sending tx", err)
 		return err
 	}
-<<<<<<< HEAD
-
-	fmt.Println("Created deployment: " + strings.ToUpper(hex.EncodeToString(deployment.Address)))
-=======
 	if !res.CheckTx.IsOK() {
 		ctx.Log().Error("error delivering tx", "err", res.CheckTx.GetLog())
 		return errors.New(res.CheckTx.GetLog())
@@ -77,7 +67,6 @@
 		return errors.New(res.DeliverTx.GetLog())
 	}
 	fmt.Printf("Created deployment: %X\n", deployment.Address)
->>>>>>> fa8a545a
 
 	return nil
 }

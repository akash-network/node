package cmd

import (
	"context"

	"github.com/cosmos/cosmos-sdk/client"

	"github.com/cosmos/cosmos-sdk/client/flags"
	"github.com/pkg/errors"
	"github.com/spf13/cobra"
	"github.com/spf13/viper"
	"golang.org/x/sync/errgroup"

	"github.com/akash-network/node/cmd/common"
	cmdcommon "github.com/akash-network/node/cmd/common"
	"github.com/akash-network/node/events"
	"github.com/akash-network/node/pubsub"
	tmclient "github.com/cometbft/cometbft/rpc/client"
)

// EventCmd prints out events in real time
func EventCmd() *cobra.Command {
	cmd := &cobra.Command{
		Use:   "events",
		Short: "Prints out akash events in real time",
		RunE: func(cmd *cobra.Command, args []string) error {
			return common.RunForeverWithContext(cmd.Context(), func(ctx context.Context) error {
				return getEvents(ctx, cmd, args)
			})
		},
	}

	cmd.Flags().String(flags.FlagNode, "tcp://localhost:26657", "The node address")
	if err := viper.BindPFlag(flags.FlagNode, cmd.Flags().Lookup(flags.FlagNode)); err != nil {
		return nil
	}

	return cmd
}

func getEvents(ctx context.Context, cmd *cobra.Command, _ []string) error {
	cctx := client.GetClientContextFromCmd(cmd)

<<<<<<< HEAD
	if client, ok := cctx.Client.(tmclient.Client); ok == false {
		return errors.New("client is not a rpc client")
	} else {
		if err := client.Start(); err != nil {
			return err
		}

		bus := pubsub.NewBus()
		defer bus.Close()
=======
	bus := pubsub.NewBus()
	defer bus.Close()
>>>>>>> 6a8e03f0

		group, ctx := errgroup.WithContext(ctx)

		subscriber, err := bus.Subscribe()

		if err != nil {
			return err
		}

		group.Go(func() error {
			return events.Publish(ctx, client, "akash-cli", bus)
		})

		group.Go(func() error {
			for {
				select {
				case <-subscriber.Done():
					return nil
				case ev := <-subscriber.Events():
					if err := cmdcommon.PrintJSON(cctx, ev); err != nil {
						return err
					}
				}
			}
		})

		err = group.Wait()
		if err != nil && !errors.Is(err, context.Canceled) {
			return err
		}

		return nil
	}

}<|MERGE_RESOLUTION|>--- conflicted
+++ resolved
@@ -41,7 +41,6 @@
 func getEvents(ctx context.Context, cmd *cobra.Command, _ []string) error {
 	cctx := client.GetClientContextFromCmd(cmd)
 
-<<<<<<< HEAD
 	if client, ok := cctx.Client.(tmclient.Client); ok == false {
 		return errors.New("client is not a rpc client")
 	} else {
@@ -51,10 +50,6 @@
 
 		bus := pubsub.NewBus()
 		defer bus.Close()
-=======
-	bus := pubsub.NewBus()
-	defer bus.Close()
->>>>>>> 6a8e03f0
 
 		group, ctx := errgroup.WithContext(ctx)
 

.PHONY: generate
generate:
	$(GO) generate ./...

.PHONY: mocks
mocks:
	mockery -case=underscore -dir provider              -output provider/mocks              -name StatusClient
	mockery -case=underscore -dir provider              -output provider/mocks              -name Client
	mockery -case=underscore -dir provider/cluster      -output provider/cluster/mocks      -name Client
	mockery -case=underscore -dir provider/cluster      -output provider/cluster/mocks      -name ReadClient
	mockery -case=underscore -dir provider/manifest     -output provider/manifest/mocks     -name Client
	mockery -case=underscore -dir provider/manifest     -output provider/manifest/mocks     -name StatusClient

.PHONY: kubetypes
kubetypes: deps-vendor
	chmod +x vendor/k8s.io/code-generator/generate-groups.sh
	vendor/k8s.io/code-generator/generate-groups.sh all \
	github.com/ovrclk/akash/pkg/client github.com/ovrclk/akash/pkg/apis \
	akash.network:v1

.PHONY: proto-gen
<<<<<<< HEAD
proto-gen: $(PROTOC) $(GRPC_GATEWAY) modvendor
=======
proto-gen: $(PROTOC) modvendor proto-format
>>>>>>> 424dddce
	./script/protocgen.sh

.PHONY: proto-swagger-gen
proto-swagger-gen: protoc-swagger
	./script/protoc-swagger-gen.sh

.PHONY: update-swagger-docs
update-swagger-docs: proto-swagger-gen
	statik -src=client/docs -dest=client/docs -f -m
	if [ -n "$(git status --porcelain)" ]; then \
        echo "\033[91mSwagger docs are out of sync!!!\033[0m";\
        exit 1;\
    else \
    	echo "\033[92mSwagger docs are in sync\033[0m";\
	fi

.PHONY: codegen
codegen: generate proto-gen update-swagger-docs kubetypes mocks<|MERGE_RESOLUTION|>--- conflicted
+++ resolved
@@ -19,11 +19,7 @@
 	akash.network:v1
 
 .PHONY: proto-gen
-<<<<<<< HEAD
-proto-gen: $(PROTOC) $(GRPC_GATEWAY) modvendor
-=======
-proto-gen: $(PROTOC) modvendor proto-format
->>>>>>> 424dddce
+proto-gen: $(PROTOC) $(GRPC_GATEWAY) modvendor proto-format
 	./script/protocgen.sh
 
 .PHONY: proto-swagger-gen
@@ -34,10 +30,10 @@
 update-swagger-docs: proto-swagger-gen
 	statik -src=client/docs -dest=client/docs -f -m
 	if [ -n "$(git status --porcelain)" ]; then \
-        echo "\033[91mSwagger docs are out of sync!!!\033[0m";\
-        exit 1;\
-    else \
-    	echo "\033[92mSwagger docs are in sync\033[0m";\
+		echo "\033[91mSwagger docs are out of sync!!!\033[0m"; \
+		exit 1; \
+	else \
+		echo "\033[92mSwagger docs are in sync\033[0m"; \
 	fi
 
 .PHONY: codegen

--- conflicted
+++ resolved
@@ -11,28 +11,14 @@
 	CLANG_FORMAT_BIN ?= /usr/local/opt/clang-format/bin/clang-format
 endif
 
-<<<<<<< HEAD
+.PHONY: proto-lint
 proto-lint: 
 	$(DOCKER_BUF) check lint --error-format=json
-.PHONY: proto-lint
 
+.PHONY: proto-check-breaking
 proto-check-breaking:
 	$(DOCKER_BUF) check breaking --against-input $(HTTPS_GIT)#branch=master
-.PHONY: proto-check-breaking
-
-proto-format:
-	$(DOCKER_CLANG) find ./ ! -path "./vendor/*" ! -path "./.cache/*" -name *.proto -exec clang-format -i {} \;
-.PHONY: proto-format
-=======
-.PHONY: proto-lint
-proto-lint: $(BUF)
-	$(BUF) check lint --error-format=json
-
-.PHONY: proto-check-breaking
-proto-check-breaking: $(BUF)
-	$(BUF) check breaking --against-input '.git#branch=master'
 
 .PHONY: proto-format
-proto-format: clang-format-install
-	find ./ ! -path "./vendor/*" ! -path "./.cache/*" -name *.proto -exec ${CLANG_FORMAT_BIN} -i {} \;
->>>>>>> ac8ca601
+proto-format:
+	$(DOCKER_CLANG) find ./ ! -path "./vendor/*" ! -path "./.cache/*" -name *.proto -exec clang-format -i {} \;
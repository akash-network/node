--- conflicted
+++ resolved
@@ -14,13 +14,9 @@
 	mtypes "github.com/ovrclk/akash/x/market/types"
 )
 
-<<<<<<< HEAD
-// ErrNoDeployments declares new error with message "no deployments"
-=======
 var _ Client = (*nullClient)(nil)
 
 // ErrNoDeployments indicates no deployments exist
->>>>>>> 380de1d2
 var ErrNoDeployments = errors.New("no deployments")
 
 // Client interface lease and deployment methods

--- conflicted
+++ resolved
@@ -233,14 +233,8 @@
 	})
 }
 
-<<<<<<< HEAD
 func (m *manager) doFetchData(_ context.Context) (*dtypes.DeploymentResponse, error) {
 	res, err := m.session.Client().Query().Deployment(context.Background(), &dtypes.QueryDeploymentRequest{ID: m.daddr})
-=======
-// query the blockchain to get Deployment data
-func (m *manager) doFetchData(_ context.Context) (*dquery.Deployment, error) {
-	deployment, err := m.session.Client().Query().Deployment(m.daddr)
->>>>>>> 9b523532
 	if err != nil {
 		return nil, err
 	}

package manifest

import (
	"bytes"
	"context"
	"errors"

	lifecycle "github.com/boz/go-lifecycle"
	"github.com/caarlos0/env"
	"github.com/ovrclk/akash/provider/event"
	"github.com/ovrclk/akash/provider/session"
	"github.com/ovrclk/akash/pubsub"
	dquery "github.com/ovrclk/akash/x/deployment/query"
	dtypes "github.com/ovrclk/akash/x/deployment/types"
	mtypes "github.com/ovrclk/akash/x/market/types"
)

// ErrNotRunning is the error when service is not running
var ErrNotRunning = errors.New("not running")

// StatusClient is the interface which includes status of service
type StatusClient interface {
	Status(context.Context) (*Status, error)
}

// Handler is the interface that wraps HandleManifest method
type Client interface {
	Submit(context.Context, *SubmitRequest) error
}

// Service is the interface that includes StatusClient and Handler interfaces. It also wraps Done method
type Service interface {
	StatusClient
	Client
	Done() <-chan struct{}
}

// NewHandler creates and returns new Service instance
// Manage incoming leases and manifests and pair the two together to construct and emit a ManifestReceived event.
func NewService(ctx context.Context, session session.Session, bus pubsub.Bus) (Service, error) {

	session = session.ForModule("provider-manifest")

	config := config{}
	if err := env.Parse(&config); err != nil {
		session.Log().Error("parsing config", "err", err)
		return nil, err
	}

	sub, err := bus.Subscribe()
	if err != nil {
		return nil, err
	}

	leases, err := fetchExistingLeases(ctx, session)
	if err != nil {
		session.Log().Error("fetching existing leases", "err", err)
		sub.Close()
		return nil, err
	}
	session.Log().Info("found existing leases", "count", len(leases))

	s := &service{
		session:   session,
		bus:       bus,
		sub:       sub,
		statusch:  make(chan chan<- *Status),
		mreqch:    make(chan manifestRequest),
		managers:  make(map[string]*manager),
		managerch: make(chan *manager),
		lc:        lifecycle.New(),
	}

	go s.lc.WatchContext(ctx)
	go s.run(leases)

	return s, nil
}

type service struct {
	config  config
	session session.Session
	bus     pubsub.Bus
	sub     pubsub.Subscriber

	statusch chan chan<- *Status
	mreqch   chan manifestRequest

	managers  map[string]*manager
	managerch chan *manager

	lc lifecycle.Lifecycle
}

type manifestRequest struct {
	value *SubmitRequest
	ch    chan<- error
	ctx   context.Context
}

// Send incoming manifest request.
func (s *service) Submit(ctx context.Context, mreq *SubmitRequest) error {
	ch := make(chan error, 1)
	req := manifestRequest{value: mreq, ch: ch, ctx: ctx}
	select {
	case <-ctx.Done():
		return ctx.Err()
	case s.mreqch <- req:
		return <-ch
	case <-s.lc.ShuttingDown():
		return ErrNotRunning
	}
}

func (s *service) Done() <-chan struct{} {
	return s.lc.Done()
}

func (s *service) Status(ctx context.Context) (*Status, error) {
	ch := make(chan *Status, 1)

	select {
	case <-s.lc.Done():
		return nil, ErrNotRunning
	case <-ctx.Done():
		return nil, ctx.Err()
	case s.statusch <- ch:
	}

	select {
	case <-s.lc.Done():
		return nil, ErrNotRunning
	case <-ctx.Done():
		return nil, ctx.Err()
	case result := <-ch:
		return result, nil
	}
}

func (s *service) run(leases []event.LeaseWon) {
	defer s.lc.ShutdownCompleted()
	defer s.sub.Close()

	s.managePreExistingLease(leases)

loop:
	for {
		select {

		case err := <-s.lc.ShutdownRequest():
			s.lc.ShutdownInitiated(err)
			break loop

		case ev := <-s.sub.Events():
			switch ev := ev.(type) {

			case event.LeaseWon:
				s.session.Log().Info("lease won", "lease", ev.LeaseID)

				s.handleLease(ev)

			case dtypes.EventDeploymentUpdated:
				s.session.Log().Info("update received", "deployment", ev.ID, "version", ev.Version)

				key := dquery.DeploymentPath(ev.ID)
				if manager := s.managers[key]; manager != nil {
					s.session.Log().Info("deployment updated", "deployment", ev.ID, "version", ev.Version)
					manager.handleUpdate(ev.Version)
				}

			case dtypes.EventDeploymentClosed:

				key := dquery.DeploymentPath(ev.ID)
				if manager := s.managers[key]; manager != nil {
					s.session.Log().Info("deployment closed", "deployment", ev.ID)
					manager.stop()
				}

			case mtypes.EventLeaseClosed:

				if !bytes.Equal(ev.ID.Provider, s.session.Provider().Address()) {
					continue
				}

				key := dquery.DeploymentPath(ev.ID.DeploymentID())
				if manager := s.managers[key]; manager != nil {
					s.session.Log().Info("lease closed", "lease", ev.ID)
					manager.removeLease(ev.ID)
				}

			}

		case req := <-s.mreqch:

			// TODO: validate manifest according to rules in github.com/ovrclk/validation
			// if err := validation.ValidateManifest(req.value.Manifest); err != nil {
			// 	h.session.Log().Error("manifest validation failed",
			// 		"err", err, "deployment", req.value.Deployment)
			// 	req.ch <- err
			// 	break
			// }

			manager, err := s.ensureManger(req.value.Deployment)
			if err != nil {
				s.session.Log().Error("error fetching manager for manifest",
					"err", err, "deployment", req.value.Deployment)
				req.ch <- err
				break
			}
			manager.handleManifest(req)

		case ch := <-s.statusch:

			ch <- &Status{
				Deployments: uint32(len(s.managers)),
			}

		case manager := <-s.managerch:
			s.session.Log().Info("manager done", "deployment", manager.daddr)

			delete(s.managers, dquery.DeploymentPath(manager.daddr))
		}
	}

	for len(s.managers) > 0 {
		manager := <-s.managerch
		delete(s.managers, dquery.DeploymentPath(manager.daddr))
	}

}

func (s *service) managePreExistingLease(leases []event.LeaseWon) {
	for _, lease := range leases {
		s.handleLease(lease)
	}
}

func (s *service) handleLease(ev event.LeaseWon) {
	manager, err := s.ensureManger(ev.LeaseID.DeploymentID())
	if err != nil {
		s.session.Log().Error("error creating manager",
			"err", err, "lease", ev.LeaseID)
		return
	}

	manager.handleLease(ev)
}

func (s *service) ensureManger(did dtypes.DeploymentID) (manager *manager, err error) {
	manager = s.managers[dquery.DeploymentPath(did)]
	if manager == nil {
		manager, err = newManager(s, did)
		if err != nil {
			return nil, err
		}
		s.managers[dquery.DeploymentPath(did)] = manager
	}
	return manager, nil
}

func fetchExistingLeases(_ context.Context, session session.Session) ([]event.LeaseWon, error) {
	leases, err := session.Client().Query().ActiveLeasesForProvider(session.Provider().Address())
	if err != nil {
		return nil, err
	}

	items := make([]event.LeaseWon, 0, len(leases))
	for _, lease := range leases {
		res, err := session.Client().Query().Group(
			context.Background(),
			&dtypes.QueryGroupRequest{
<<<<<<< HEAD
				ID: lease.LeaseID.BidID().GroupID(),
=======
				ID: lease.LeaseID.GroupID(),
>>>>>>> 09982899
			},
		)
		if err != nil {
			session.Log().Error("can't fetch deployment group", "err", err, "lease", lease)
			continue
		}
		dgroup := res.Group

		items = append(items, event.LeaseWon{
			LeaseID: lease.LeaseID,
			Price:   lease.Price,
			Group:   &dgroup,
		})
	}

	session.Log().Debug("fetching leases", "lease-count", len(items))

	return items, nil
}<|MERGE_RESOLUTION|>--- conflicted
+++ resolved
@@ -269,11 +269,7 @@
 		res, err := session.Client().Query().Group(
 			context.Background(),
 			&dtypes.QueryGroupRequest{
-<<<<<<< HEAD
-				ID: lease.LeaseID.BidID().GroupID(),
-=======
 				ID: lease.LeaseID.GroupID(),
->>>>>>> 09982899
 			},
 		)
 		if err != nil {

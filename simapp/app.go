package simapp

import (
	"io"
	"os"

	"github.com/ovrclk/akash/x/deployment"
	"github.com/ovrclk/akash/x/market"
	"github.com/ovrclk/akash/x/provider"
	abci "github.com/tendermint/tendermint/abci/types"
	"github.com/tendermint/tendermint/libs/log"
	tmos "github.com/tendermint/tendermint/libs/os"
	dbm "github.com/tendermint/tm-db"

	bam "github.com/cosmos/cosmos-sdk/baseapp"
	"github.com/cosmos/cosmos-sdk/codec"
	sdk "github.com/cosmos/cosmos-sdk/types"
	"github.com/cosmos/cosmos-sdk/types/module"
	"github.com/cosmos/cosmos-sdk/version"
	"github.com/cosmos/cosmos-sdk/x/auth"
	"github.com/cosmos/cosmos-sdk/x/auth/ante"
	"github.com/cosmos/cosmos-sdk/x/auth/vesting"
	"github.com/cosmos/cosmos-sdk/x/bank"
	"github.com/cosmos/cosmos-sdk/x/crisis"
	distr "github.com/cosmos/cosmos-sdk/x/distribution"
	"github.com/cosmos/cosmos-sdk/x/evidence"
	"github.com/cosmos/cosmos-sdk/x/genutil"
	"github.com/cosmos/cosmos-sdk/x/gov"
	"github.com/cosmos/cosmos-sdk/x/mint"
	"github.com/cosmos/cosmos-sdk/x/params"
	paramsclient "github.com/cosmos/cosmos-sdk/x/params/client"
	"github.com/cosmos/cosmos-sdk/x/slashing"
	"github.com/cosmos/cosmos-sdk/x/staking"
	"github.com/cosmos/cosmos-sdk/x/supply"
	"github.com/cosmos/cosmos-sdk/x/upgrade"
	upgradeclient "github.com/cosmos/cosmos-sdk/x/upgrade/client"

	"github.com/ovrclk/akash/x/provider"
)

const appName = "SimApp"

var (
	// DefaultCLIHome default home directories for the application CLI
	DefaultCLIHome = os.ExpandEnv("$HOME/.simapp")

	// DefaultNodeHome default home directories for the application daemon
	DefaultNodeHome = os.ExpandEnv("$HOME/.simapp")

	// ModuleBasics defines the module BasicManager is in charge of setting up basic,
	// non-dependant module elements, such as codec registration
	// and genesis verification.
	ModuleBasics = module.NewBasicManager(
		auth.AppModuleBasic{},
		supply.AppModuleBasic{},
		genutil.AppModuleBasic{},
		bank.AppModuleBasic{},
		staking.AppModuleBasic{},
		mint.AppModuleBasic{},
		distr.AppModuleBasic{},
		gov.NewAppModuleBasic(
			paramsclient.ProposalHandler, distr.ProposalHandler, upgradeclient.ProposalHandler,
		),
		params.AppModuleBasic{},
		crisis.AppModuleBasic{},
		slashing.AppModuleBasic{},
		upgrade.AppModuleBasic{},
		evidence.AppModuleBasic{},
<<<<<<< HEAD
		deployment.AppModuleBasic{},
		market.AppModuleBasic{},
		provider.AppModuleBasic{},
=======
		provider.AppModuleBasic{}
>>>>>>> 7da53fe7
	)

	// module account permissions
	maccPerms = map[string][]string{
		auth.FeeCollectorName:     nil,
		distr.ModuleName:          nil,
		mint.ModuleName:           {supply.Minter},
		staking.BondedPoolName:    {supply.Burner, supply.Staking},
		staking.NotBondedPoolName: {supply.Burner, supply.Staking},
		gov.ModuleName:            {supply.Burner},
	}

	// module accounts that are allowed to receive tokens
	allowedReceivingModAcc = map[string]bool{
		distr.ModuleName: true,
	}
)

// MakeCodec - custom tx codec
func MakeCodec() *codec.Codec {
	var cdc = codec.New()
	ModuleBasics.RegisterCodec(cdc)
	vesting.RegisterCodec(cdc)
	sdk.RegisterCodec(cdc)
	codec.RegisterCrypto(cdc)
	return cdc
}

// Verify app interface at compile time
var _ App = (*SimApp)(nil)

// SimApp extends an ABCI application, but with most of its parameters exported.
// They are exported for convenience in creating helper functions, as object
// capabilities aren't needed for testing.
type SimApp struct {
	*bam.BaseApp
	cdc *codec.Codec

	invCheckPeriod uint

	// keys to access the substores
	keys  map[string]*sdk.KVStoreKey
	tkeys map[string]*sdk.TransientStoreKey

	// subspaces
	subspaces map[string]params.Subspace

	// keepers
<<<<<<< HEAD
	AccountKeeper    auth.AccountKeeper
	BankKeeper       bank.Keeper
	SupplyKeeper     supply.Keeper
	StakingKeeper    staking.Keeper
	SlashingKeeper   slashing.Keeper
	MintKeeper       mint.Keeper
	DistrKeeper      distr.Keeper
	GovKeeper        gov.Keeper
	CrisisKeeper     crisis.Keeper
	UpgradeKeeper    upgrade.Keeper
	ParamsKeeper     params.Keeper
	EvidenceKeeper   evidence.Keeper
	DeploymentKeeper deployment.Keeper
	MarketKeeper     market.Keeper
	ProviderKeeper   provider.Keeper
=======
	AccountKeeper  auth.AccountKeeper
	BankKeeper     bank.Keeper
	SupplyKeeper   supply.Keeper
	StakingKeeper  staking.Keeper
	SlashingKeeper slashing.Keeper
	MintKeeper     mint.Keeper
	DistrKeeper    distr.Keeper
	GovKeeper      gov.Keeper
	CrisisKeeper   crisis.Keeper
	UpgradeKeeper  upgrade.Keeper
	ParamsKeeper   params.Keeper
	EvidenceKeeper evidence.Keeper
	ProviderKeeper provider.Keeper
>>>>>>> 7da53fe7

	// the module manager
	mm *module.Manager

	// simulation manager
	sm *module.SimulationManager
}

// NewSimApp returns a reference to an initialized SimApp.
func NewSimApp(
	logger log.Logger, db dbm.DB, traceStore io.Writer, loadLatest bool, skipUpgradeHeights map[int64]bool,
	invCheckPeriod uint, baseAppOptions ...func(*bam.BaseApp),
) *SimApp {

	cdc := MakeCodec()

	bApp := bam.NewBaseApp(appName, logger, db, auth.DefaultTxDecoder(cdc), baseAppOptions...)
	bApp.SetCommitMultiStoreTracer(traceStore)
	bApp.SetAppVersion(version.Version)

	keys := sdk.NewKVStoreKeys(
		bam.MainStoreKey, auth.StoreKey, staking.StoreKey,
		supply.StoreKey, mint.StoreKey, distr.StoreKey, slashing.StoreKey,
		gov.StoreKey, params.StoreKey, upgrade.StoreKey, evidence.StoreKey,
<<<<<<< HEAD
		deployment.StoreKey, market.StoreKey, provider.StoreKey,
=======
		provider.StoreKey
>>>>>>> 7da53fe7
	)
	tkeys := sdk.NewTransientStoreKeys(params.TStoreKey)

	app := &SimApp{
		BaseApp:        bApp,
		cdc:            cdc,
		invCheckPeriod: invCheckPeriod,
		keys:           keys,
		tkeys:          tkeys,
		subspaces:      make(map[string]params.Subspace),
	}

	// init params keeper and subspaces
	app.ParamsKeeper = params.NewKeeper(app.cdc, keys[params.StoreKey], tkeys[params.TStoreKey])
	app.subspaces[auth.ModuleName] = app.ParamsKeeper.Subspace(auth.DefaultParamspace)
	app.subspaces[bank.ModuleName] = app.ParamsKeeper.Subspace(bank.DefaultParamspace)
	app.subspaces[staking.ModuleName] = app.ParamsKeeper.Subspace(staking.DefaultParamspace)
	app.subspaces[mint.ModuleName] = app.ParamsKeeper.Subspace(mint.DefaultParamspace)
	app.subspaces[distr.ModuleName] = app.ParamsKeeper.Subspace(distr.DefaultParamspace)
	app.subspaces[slashing.ModuleName] = app.ParamsKeeper.Subspace(slashing.DefaultParamspace)
	app.subspaces[gov.ModuleName] = app.ParamsKeeper.Subspace(gov.DefaultParamspace).WithKeyTable(gov.ParamKeyTable())
	app.subspaces[crisis.ModuleName] = app.ParamsKeeper.Subspace(crisis.DefaultParamspace)
	app.subspaces[evidence.ModuleName] = app.ParamsKeeper.Subspace(evidence.DefaultParamspace)
	app.subspaces[provider.ModuleName] = app.ParamsKeeper.Subspace(provider.DefaultParamspace)

	// add keepers
	app.AccountKeeper = auth.NewAccountKeeper(
		app.cdc, keys[auth.StoreKey], app.subspaces[auth.ModuleName], auth.ProtoBaseAccount,
	)
	app.BankKeeper = bank.NewBaseKeeper(
		app.AccountKeeper, app.subspaces[bank.ModuleName], app.BlacklistedAccAddrs(),
	)
	app.SupplyKeeper = supply.NewKeeper(
		app.cdc, keys[supply.StoreKey], app.AccountKeeper, app.BankKeeper, maccPerms,
	)
	stakingKeeper := staking.NewKeeper(
		app.cdc, keys[staking.StoreKey], app.SupplyKeeper, app.subspaces[staking.ModuleName],
	)
	app.MintKeeper = mint.NewKeeper(
		app.cdc, keys[mint.StoreKey], app.subspaces[mint.ModuleName], &stakingKeeper,
		app.SupplyKeeper, auth.FeeCollectorName,
	)
	app.DistrKeeper = distr.NewKeeper(
		app.cdc, keys[distr.StoreKey], app.subspaces[distr.ModuleName], &stakingKeeper,
		app.SupplyKeeper, auth.FeeCollectorName, app.ModuleAccountAddrs(),
	)
	app.SlashingKeeper = slashing.NewKeeper(
		app.cdc, keys[slashing.StoreKey], &stakingKeeper, app.subspaces[slashing.ModuleName],
	)
	app.CrisisKeeper = crisis.NewKeeper(
		app.subspaces[crisis.ModuleName], invCheckPeriod, app.SupplyKeeper, auth.FeeCollectorName,
	)
	app.UpgradeKeeper = upgrade.NewKeeper(skipUpgradeHeights, keys[upgrade.StoreKey], app.cdc)

	// create evidence keeper with router
	evidenceKeeper := evidence.NewKeeper(
		app.cdc, keys[evidence.StoreKey], app.subspaces[evidence.ModuleName], &app.StakingKeeper, app.SlashingKeeper,
	)
	evidenceRouter := evidence.NewRouter()
	// TODO: Register evidence routes.
	evidenceKeeper.SetRouter(evidenceRouter)
	app.EvidenceKeeper = *evidenceKeeper

	// register the proposal types
	govRouter := gov.NewRouter()
	govRouter.AddRoute(gov.RouterKey, gov.ProposalHandler).
		AddRoute(params.RouterKey, params.NewParamChangeProposalHandler(app.ParamsKeeper)).
		AddRoute(distr.RouterKey, distr.NewCommunityPoolSpendProposalHandler(app.DistrKeeper)).
		AddRoute(upgrade.RouterKey, upgrade.NewSoftwareUpgradeProposalHandler(app.UpgradeKeeper))
	app.GovKeeper = gov.NewKeeper(
		app.cdc, keys[gov.StoreKey], app.subspaces[gov.ModuleName], app.SupplyKeeper,
		&stakingKeeper, govRouter,
	)

	app.DeploymentKeeper = deployment.NewKeeper(cdc, keys[deployment.StoreKey])
	app.MarketKeeper = market.NewKeeper(cdc, keys[market.StoreKey])
	app.ProviderKeeper = provider.NewKeeper(cdc, keys[provider.StoreKey])

	// register the staking hooks
	// NOTE: stakingKeeper above is passed by reference, so that it will contain these hooks
	app.StakingKeeper = *stakingKeeper.SetHooks(
		staking.NewMultiStakingHooks(app.DistrKeeper.Hooks(), app.SlashingKeeper.Hooks()),
	)

	app.ProviderKeeper = provider.NewKeeper(app.cdc, keys[provider.StoreKey])

	// NOTE: Any module instantiated in the module manager that is later modified
	// must be passed by reference here.
	app.mm = module.NewManager(
		genutil.NewAppModule(app.AccountKeeper, app.StakingKeeper, app.BaseApp.DeliverTx),
		auth.NewAppModule(app.AccountKeeper),
		bank.NewAppModule(app.BankKeeper, app.AccountKeeper),
		crisis.NewAppModule(&app.CrisisKeeper),
		supply.NewAppModule(app.SupplyKeeper, app.AccountKeeper),
		gov.NewAppModule(app.GovKeeper, app.AccountKeeper, app.SupplyKeeper),
		mint.NewAppModule(app.MintKeeper),
		slashing.NewAppModule(app.SlashingKeeper, app.AccountKeeper, app.StakingKeeper),
		distr.NewAppModule(app.DistrKeeper, app.AccountKeeper, app.SupplyKeeper, app.StakingKeeper),
		staking.NewAppModule(app.StakingKeeper, app.AccountKeeper, app.SupplyKeeper),
		upgrade.NewAppModule(app.UpgradeKeeper),
		evidence.NewAppModule(app.EvidenceKeeper),
<<<<<<< HEAD
		deployment.NewAppModule(app.DeploymentKeeper, app.MarketKeeper, app.BankKeeper),
		market.NewAppModule(app.MarketKeeper, app.DeploymentKeeper, app.ProviderKeeper, app.BankKeeper),
		provider.NewAppModule(app.ProviderKeeper, app.BankKeeper),
=======
		provider.NewAppModule(app.ProviderKeeper)
>>>>>>> 7da53fe7
	)

	// During begin block slashing happens after distr.BeginBlocker so that
	// there is nothing left over in the validator fee pool, so as to keep the
	// CanWithdrawInvariant invariant.
	app.mm.SetOrderBeginBlockers(upgrade.ModuleName, mint.ModuleName, distr.ModuleName, slashing.ModuleName, evidence.ModuleName)
	app.mm.SetOrderEndBlockers(crisis.ModuleName, gov.ModuleName, staking.ModuleName, deployment.ModuleName, market.ModuleName)

	// NOTE: The genutils moodule must occur after staking so that pools are
	// properly initialized with tokens from genesis accounts.
	app.mm.SetOrderInitGenesis(
		auth.ModuleName, distr.ModuleName, staking.ModuleName, bank.ModuleName,
		slashing.ModuleName, gov.ModuleName, mint.ModuleName, supply.ModuleName,
		crisis.ModuleName, genutil.ModuleName, evidence.ModuleName,
<<<<<<< HEAD
		deployment.ModuleName, market.ModuleName, provider.ModuleName,
=======
		provider.ModuleName
>>>>>>> 7da53fe7
	)

	app.mm.RegisterInvariants(&app.CrisisKeeper)
	app.mm.RegisterRoutes(app.Router(), app.QueryRouter())

	// create the simulation manager and define the order of the modules for deterministic simulations
	//
	// NOTE: this is not required apps that don't use the simulator for fuzz testing
	// transactions
	app.sm = module.NewSimulationManager(
		auth.NewAppModule(app.AccountKeeper),
		bank.NewAppModule(app.BankKeeper, app.AccountKeeper),
		supply.NewAppModule(app.SupplyKeeper, app.AccountKeeper),
		gov.NewAppModule(app.GovKeeper, app.AccountKeeper, app.SupplyKeeper),
		mint.NewAppModule(app.MintKeeper),
		staking.NewAppModule(app.StakingKeeper, app.AccountKeeper, app.SupplyKeeper),
		distr.NewAppModule(app.DistrKeeper, app.AccountKeeper, app.SupplyKeeper, app.StakingKeeper),
		slashing.NewAppModule(app.SlashingKeeper, app.AccountKeeper, app.StakingKeeper),
		params.NewAppModule(), // NOTE: only used for simulation to generate randomized param change proposals
<<<<<<< HEAD
		deployment.NewAppModule(app.DeploymentKeeper, app.MarketKeeper, app.BankKeeper),
		// market.NewAppModule(app.MarketKeeper, app.DeploymentKeeper, app.ProviderKeeper, app.BankKeeper),
=======
		provider.NewAppModule(app.ProviderKeeper, app.BankKeeper)
>>>>>>> 7da53fe7
	)

	app.sm.RegisterStoreDecoders()

	// initialize stores
	app.MountKVStores(keys)
	app.MountTransientStores(tkeys)

	// initialize BaseApp
	app.SetInitChainer(app.InitChainer)
	app.SetBeginBlocker(app.BeginBlocker)
	app.SetAnteHandler(ante.NewAnteHandler(app.AccountKeeper, app.SupplyKeeper, auth.DefaultSigVerificationGasConsumer))
	app.SetEndBlocker(app.EndBlocker)

	if loadLatest {
		err := app.LoadLatestVersion(app.keys[bam.MainStoreKey])
		if err != nil {
			tmos.Exit(err.Error())
		}
	}

	return app
}

// Name returns the name of the App
func (app *SimApp) Name() string { return app.BaseApp.Name() }

// BeginBlocker application updates every begin block
func (app *SimApp) BeginBlocker(ctx sdk.Context, req abci.RequestBeginBlock) abci.ResponseBeginBlock {
	return app.mm.BeginBlock(ctx, req)
}

// EndBlocker application updates every end block
func (app *SimApp) EndBlocker(ctx sdk.Context, req abci.RequestEndBlock) abci.ResponseEndBlock {
	return app.mm.EndBlock(ctx, req)
}

// InitChainer application update at chain initialization
func (app *SimApp) InitChainer(ctx sdk.Context, req abci.RequestInitChain) abci.ResponseInitChain {
	var genesisState GenesisState
	app.cdc.MustUnmarshalJSON(req.AppStateBytes, &genesisState)
	return app.mm.InitGenesis(ctx, genesisState)
}

// LoadHeight loads a particular height
func (app *SimApp) LoadHeight(height int64) error {
	return app.LoadVersion(height, app.keys[bam.MainStoreKey])
}

// ModuleAccountAddrs returns all the app's module account addresses.
func (app *SimApp) ModuleAccountAddrs() map[string]bool {
	modAccAddrs := make(map[string]bool)
	for acc := range maccPerms {
		modAccAddrs[supply.NewModuleAddress(acc).String()] = true
	}

	return modAccAddrs
}

// BlacklistedAccAddrs returns all the app's module account addresses black listed for receiving tokens.
func (app *SimApp) BlacklistedAccAddrs() map[string]bool {
	blacklistedAddrs := make(map[string]bool)
	for acc := range maccPerms {
		blacklistedAddrs[supply.NewModuleAddress(acc).String()] = !allowedReceivingModAcc[acc]
	}

	return blacklistedAddrs
}

// Codec returns SimApp's codec.
//
// NOTE: This is solely to be used for testing purposes as it may be desirable
// for modules to register their own custom testing types.
func (app *SimApp) Codec() *codec.Codec {
	return app.cdc
}

// GetKey returns the KVStoreKey for the provided store key.
//
// NOTE: This is solely to be used for testing purposes.
func (app *SimApp) GetKey(storeKey string) *sdk.KVStoreKey {
	return app.keys[storeKey]
}

// GetTKey returns the TransientStoreKey for the provided store key.
//
// NOTE: This is solely to be used for testing purposes.
func (app *SimApp) GetTKey(storeKey string) *sdk.TransientStoreKey {
	return app.tkeys[storeKey]
}

// GetSubspace returns a param subspace for a given module name.
//
// NOTE: This is solely to be used for testing purposes.
func (app *SimApp) GetSubspace(moduleName string) params.Subspace {
	return app.subspaces[moduleName]
}

// SimulationManager implements the SimulationApp interface
func (app *SimApp) SimulationManager() *module.SimulationManager {
	return app.sm
}

// GetMaccPerms returns a copy of the module account permissions
func GetMaccPerms() map[string][]string {
	dupMaccPerms := make(map[string][]string)
	for k, v := range maccPerms {
		dupMaccPerms[k] = v
	}
	return dupMaccPerms
}<|MERGE_RESOLUTION|>--- conflicted
+++ resolved
@@ -66,13 +66,9 @@
 		slashing.AppModuleBasic{},
 		upgrade.AppModuleBasic{},
 		evidence.AppModuleBasic{},
-<<<<<<< HEAD
 		deployment.AppModuleBasic{},
 		market.AppModuleBasic{},
 		provider.AppModuleBasic{},
-=======
-		provider.AppModuleBasic{}
->>>>>>> 7da53fe7
 	)
 
 	// module account permissions
@@ -121,7 +117,6 @@
 	subspaces map[string]params.Subspace
 
 	// keepers
-<<<<<<< HEAD
 	AccountKeeper    auth.AccountKeeper
 	BankKeeper       bank.Keeper
 	SupplyKeeper     supply.Keeper
@@ -137,21 +132,6 @@
 	DeploymentKeeper deployment.Keeper
 	MarketKeeper     market.Keeper
 	ProviderKeeper   provider.Keeper
-=======
-	AccountKeeper  auth.AccountKeeper
-	BankKeeper     bank.Keeper
-	SupplyKeeper   supply.Keeper
-	StakingKeeper  staking.Keeper
-	SlashingKeeper slashing.Keeper
-	MintKeeper     mint.Keeper
-	DistrKeeper    distr.Keeper
-	GovKeeper      gov.Keeper
-	CrisisKeeper   crisis.Keeper
-	UpgradeKeeper  upgrade.Keeper
-	ParamsKeeper   params.Keeper
-	EvidenceKeeper evidence.Keeper
-	ProviderKeeper provider.Keeper
->>>>>>> 7da53fe7
 
 	// the module manager
 	mm *module.Manager
@@ -176,11 +156,7 @@
 		bam.MainStoreKey, auth.StoreKey, staking.StoreKey,
 		supply.StoreKey, mint.StoreKey, distr.StoreKey, slashing.StoreKey,
 		gov.StoreKey, params.StoreKey, upgrade.StoreKey, evidence.StoreKey,
-<<<<<<< HEAD
 		deployment.StoreKey, market.StoreKey, provider.StoreKey,
-=======
-		provider.StoreKey
->>>>>>> 7da53fe7
 	)
 	tkeys := sdk.NewTransientStoreKeys(params.TStoreKey)
 
@@ -282,13 +258,9 @@
 		staking.NewAppModule(app.StakingKeeper, app.AccountKeeper, app.SupplyKeeper),
 		upgrade.NewAppModule(app.UpgradeKeeper),
 		evidence.NewAppModule(app.EvidenceKeeper),
-<<<<<<< HEAD
 		deployment.NewAppModule(app.DeploymentKeeper, app.MarketKeeper, app.BankKeeper),
 		market.NewAppModule(app.MarketKeeper, app.DeploymentKeeper, app.ProviderKeeper, app.BankKeeper),
 		provider.NewAppModule(app.ProviderKeeper, app.BankKeeper),
-=======
-		provider.NewAppModule(app.ProviderKeeper)
->>>>>>> 7da53fe7
 	)
 
 	// During begin block slashing happens after distr.BeginBlocker so that
@@ -303,11 +275,7 @@
 		auth.ModuleName, distr.ModuleName, staking.ModuleName, bank.ModuleName,
 		slashing.ModuleName, gov.ModuleName, mint.ModuleName, supply.ModuleName,
 		crisis.ModuleName, genutil.ModuleName, evidence.ModuleName,
-<<<<<<< HEAD
 		deployment.ModuleName, market.ModuleName, provider.ModuleName,
-=======
-		provider.ModuleName
->>>>>>> 7da53fe7
 	)
 
 	app.mm.RegisterInvariants(&app.CrisisKeeper)
@@ -327,12 +295,9 @@
 		distr.NewAppModule(app.DistrKeeper, app.AccountKeeper, app.SupplyKeeper, app.StakingKeeper),
 		slashing.NewAppModule(app.SlashingKeeper, app.AccountKeeper, app.StakingKeeper),
 		params.NewAppModule(), // NOTE: only used for simulation to generate randomized param change proposals
-<<<<<<< HEAD
 		deployment.NewAppModule(app.DeploymentKeeper, app.MarketKeeper, app.BankKeeper),
 		// market.NewAppModule(app.MarketKeeper, app.DeploymentKeeper, app.ProviderKeeper, app.BankKeeper),
-=======
-		provider.NewAppModule(app.ProviderKeeper, app.BankKeeper)
->>>>>>> 7da53fe7
+		provider.NewAppModule(app.ProviderKeeper, app.BankKeeper),
 	)
 
 	app.sm.RegisterStoreDecoders()

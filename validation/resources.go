--- conflicted
+++ resolved
@@ -93,11 +93,7 @@
 	}
 
 	if storage.GT(sdk.NewUint(uint64(config.MaxGroupStorage))) || storage.LTE(sdk.ZeroUint()) {
-<<<<<<< HEAD
-		return fmt.Errorf("group %v: invalid total storage (%v > %v > %v fails)",
-=======
-		return errors.Errorf("group %v: invalid total disk (%v > %v > %v fails)",
->>>>>>> 759f9cd6
+		return errors.Errorf("group %v: invalid total storage (%v > %v > %v fails)",
 			rlist.GetName(), config.MaxGroupStorage, storage, 0)
 	}
 
@@ -131,11 +127,7 @@
 			config.MaxUnitMemory, unit.Memory, config.MinUnitMemory)
 	}
 	if unit.Storage > uint64(config.MaxUnitStorage) || unit.Storage < uint64(config.MinUnitStorage) {
-<<<<<<< HEAD
-		return fmt.Errorf("error: invalid unit storage (%v > %v > %v fails)",
-=======
-		return errors.Errorf("error: invalid unit disk (%v > %v > %v fails)",
->>>>>>> 759f9cd6
+		return errors.Errorf("error: invalid unit storage (%v > %v > %v fails)",
 			config.MaxUnitStorage, unit.Storage, config.MinUnitStorage)
 	}
 	return nil

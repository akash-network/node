--- conflicted
+++ resolved
@@ -40,12 +40,6 @@
 			if err != nil {
 				return err
 			}
-<<<<<<< HEAD
-
-			queryClient := types.NewQueryClient(clientCtx)
-
-			dfilters, state, err := DepFiltersFromFlags(cmd.Flags())
-=======
 
 			queryClient := types.NewQueryClient(clientCtx)
 
@@ -61,35 +55,10 @@
 			}
 
 			pageReq, err := client.ReadPageRequest(cmd.Flags())
->>>>>>> 09982899
 			if err != nil {
 				return err
 			}
 
-<<<<<<< HEAD
-			// checking state flag
-			stateVal, ok := types.Deployment_State_value[state]
-
-			if (!ok && (state != "")) || state == "invalid" {
-				return ErrStateValue
-			}
-
-			dfilters.State = types.Deployment_State(stateVal)
-
-			pageReq, err := client.ReadPageRequest(cmd.Flags())
-=======
-			params := &types.QueryDeploymentsRequest{
-				Filters:    dfilters,
-				Pagination: pageReq,
-			}
-
-			res, err := queryClient.Deployments(context.Background(), params)
->>>>>>> 09982899
-			if err != nil {
-				return err
-			}
-
-<<<<<<< HEAD
 			params := &types.QueryDeploymentsRequest{
 				Filters:    dfilters,
 				Pagination: pageReq,
@@ -100,8 +69,6 @@
 				return err
 			}
 
-=======
->>>>>>> 09982899
 			return clientCtx.PrintOutput(res)
 		},
 	}
@@ -124,15 +91,9 @@
 			if err != nil {
 				return err
 			}
-<<<<<<< HEAD
 
 			queryClient := types.NewQueryClient(clientCtx)
 
-=======
-
-			queryClient := types.NewQueryClient(clientCtx)
-
->>>>>>> 09982899
 			id, err := DeploymentIDFromFlags(cmd.Flags(), "")
 			if err != nil {
 				return err

--- conflicted
+++ resolved
@@ -18,11 +18,7 @@
 
 func listDeploymentsHandler(ctx context.CLIContext, ns string) http.HandlerFunc {
 	return func(w http.ResponseWriter, r *http.Request) {
-<<<<<<< HEAD
-		res, _, err := ctx.QueryWithData(fmt.Sprintf("custom/%s/%s", ns, query.DeploymentsPath(types.DeploymentID{})), nil)
-=======
-		res, err := query.NewRawClient(ctx, ns).Deployments()
->>>>>>> ffb270b5
+		res, err := query.NewRawClient(ctx, ns).Deployments(types.DeploymentID{})
 		if err != nil {
 			rest.WriteErrorResponse(w, http.StatusNotFound, "Not Found")
 			return

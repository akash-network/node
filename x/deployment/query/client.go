--- conflicted
+++ resolved
@@ -24,11 +24,7 @@
 
 func (c *client) Deployments(id types.DeploymentID) (Deployments, error) {
 	var obj Deployments
-<<<<<<< HEAD
-	buf, _, err := c.ctx.QueryWithData(fmt.Sprintf("custom/%s/%s", c.key, DeploymentsPath(id)), nil)
-=======
-	buf, err := NewRawClient(c.ctx, c.key).Deployments()
->>>>>>> ffb270b5
+	buf, err := NewRawClient(c.ctx, c.key).Deployments(id)
 	if err != nil {
 		return obj, err
 	}

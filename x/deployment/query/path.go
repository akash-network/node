--- conflicted
+++ resolved
@@ -14,15 +14,9 @@
 	groupPath       = "group"
 )
 
-<<<<<<< HEAD
-// DeploymentsPath returns deployments path for queries
-func DeploymentsPath(id types.DeploymentID) string {
+// getDeploymentsPath returns deployments path for queries
+func getDeploymentsPath(id types.DeploymentID) string {
 	return fmt.Sprintf("%s/%s", deploymentsPath, deploymentParts(id))
-=======
-// getDeploymentsPath returns deployments path for queries
-func getDeploymentsPath() string {
-	return deploymentsPath
->>>>>>> ffb270b5
 }
 
 // DeploymentPath return deployment path of given deployment id for queries
@@ -35,9 +29,9 @@
 	return fmt.Sprintf("%s/%s/%v/%v", groupPath, id.Owner, id.DSeq, id.GSeq)
 }
 
-// parseDeploymentPath returns DeploymentID details with provided queries, and return
+// ParseDeploymentPath returns DeploymentID details with provided queries, and return
 // error if occured due to wrong query
-func parseDeploymentPath(parts []string) (types.DeploymentID, error) {
+func ParseDeploymentPath(parts []string) (types.DeploymentID, error) {
 	if len(parts) < 2 {
 		return types.DeploymentID{}, fmt.Errorf("invalid path")
 	}
@@ -58,14 +52,14 @@
 	}, nil
 }
 
-// parseGroupPath returns GroupID details with provided queries, and return
+// ParseGroupPath returns GroupID details with provided queries, and return
 // error if occured due to wrong query
-func parseGroupPath(parts []string) (types.GroupID, error) {
+func ParseGroupPath(parts []string) (types.GroupID, error) {
 	if len(parts) < 3 {
 		return types.GroupID{}, fmt.Errorf("invalid path")
 	}
 
-	did, err := parseDeploymentPath(parts[0:2])
+	did, err := ParseDeploymentPath(parts[0:2])
 	if err != nil {
 		return types.GroupID{}, err
 	}

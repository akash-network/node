package types

import (
	"bytes"
	"fmt"

	sdk "github.com/cosmos/cosmos-sdk/types"

	"github.com/ovrclk/akash/types"
)

<<<<<<< HEAD
=======
// DefaultOrderBiddingDuration is the default time limit for an Order being active.
// After the duration, the Order is automatically closed.
// ( 24(hr) * 3600(seconds per hour) ) / 7s-Block
const DefaultOrderBiddingDuration int64 = int64(12342)

// MaxBiddingDuration is roughly 30 days of block height
const MaxBiddingDuration int64 = DefaultOrderBiddingDuration * int64(30)

// //go:generate stringer -linecomment -output=autogen_stringer.go -type=DeploymentState,GroupState

// // DeploymentState defines state of deployment
// type DeploymentState uint32

// const (
// 	// DeploymentActive is used when state of deployment is active
// 	DeploymentActive DeploymentState = iota + 1 // active
// 	// DeploymentClosed is used when state of deployment is closed
// 	DeploymentClosed // closed
// )

// // DeploymentStateMap is used to decode deployment state flag value
// var DeploymentStateMap = map[string]DeploymentState{
// 	"active": DeploymentActive,
// 	"closed": DeploymentClosed,
// }

// Deployment stores deploymentID, state and version details
// type Deployment struct {
// 	DeploymentID `json:"id"`
// 	State        DeploymentState `json:"state"`
// 	Version      []byte          `json:"version"`
// }

>>>>>>> 955bc268
// ID method returns DeploymentID details of specific deployment
func (obj Deployment) ID() DeploymentID {
	return obj.DeploymentID
}

<<<<<<< HEAD
=======
// // GroupState defines state of group
// type GroupState uint32

// const (
// 	// GroupOpen is used when state of group is open
// 	GroupOpen GroupState = iota + 1 // open
// 	// GroupOrdered is used when state of group is ordered
// 	GroupOrdered // ordered
// 	// GroupMatched is used when state of group is matched
// 	GroupMatched // matched
// 	// GroupInsufficientFunds is used when group has insufficient funds
// 	GroupInsufficientFunds // insufficient_funds
// 	// GroupClosed is used when state of group is closed
// 	GroupClosed // closed
// )

// GroupSpec stores group specifications
// type GroupSpec struct {
// 	Name         string          `json:"name"`
// 	Requirements []sdk.Attribute `json:"requirements"`
// 	Resources    []Resource      `json:"resources"`
// }

// ValidateBasic asserts non-zero values
func (g GroupSpec) ValidateBasic() error {
	if g.Name == "" {
		return ErrInvalidGroups
	}
	return nil
}

>>>>>>> 955bc268
// GetResources method returns resources list in group
func (g GroupSpec) GetResources() []types.Resource {
	resources := make([]types.Resource, 0, len(g.Resources))
	for _, r := range g.Resources {
		resources = append(resources, types.Resource{
			Unit:  r.Unit,
			Count: r.Count,
		})
	}
	return resources
}

// GetName method returns group name
func (g GroupSpec) GetName() string {
	return g.Name
}

// Price method returns price of group
func (g GroupSpec) Price() sdk.Coin {
	var price sdk.Coin
	for idx, resource := range g.Resources {
		if idx == 0 {
			price = resource.FullPrice()
			continue
		}
		price = price.Add(resource.FullPrice())
	}
	return price
}

// MatchAttributes method compares provided attributes with specific group attributes
func (g GroupSpec) MatchAttributes(attrs []sdk.Attribute) bool {
loop:
	for _, req := range g.Requirements {
		for _, attr := range attrs {
			if req.Key == attr.Key && req.Value == attr.Value {
				continue loop
			}
		}
		return false
	}
	return true
}

// ID method returns GroupID details of specific group
func (g Group) ID() GroupID {
	return g.GroupID
}

// ValidateOrderable method checks whether group status is Open or not
func (g Group) ValidateOrderable() error {
	switch g.State {
	case GroupOpen:
		return nil
	default:
		return ErrGroupNotOpen
	}
}

// ValidateClosable provides error response if group is already closed,
// and thus should not be closed again, else nil.
func (g Group) ValidateClosable() error {
	switch g.State {
	case GroupClosed:
		return ErrGroupClosed
	default:
		return nil
	}
}

// GetName method returns group name
func (g Group) GetName() string {
	return g.GroupSpec.Name
}

// GetResources method returns resources list in group
func (g Group) GetResources() []types.Resource {
	return g.GroupSpec.GetResources()
}

// FullPrice method returns full price of resource
func (r Resource) FullPrice() sdk.Coin {
	return sdk.NewCoin(r.Price.Denom, r.Price.Amount.MulRaw(int64(r.Count)))
}

func (d DeploymentResponse) String() string {
	return fmt.Sprintf(`Deployment
	Owner:   %s
	DSeq:    %d
	State:   %v
	Version: %s
	Num Groups: %d
	`, d.Deployment.DeploymentID.Owner, d.Deployment.DeploymentID.DSeq,
		d.Deployment.State, d.Deployment.Version, len(d.Groups))
}

// DeploymentResponses is a collection of DeploymentResponse
type DeploymentResponses []DeploymentResponse

func (ds DeploymentResponses) String() string {
	var buf bytes.Buffer

	const sep = "\n\n"

	for _, d := range ds {
		buf.WriteString(d.String())
		buf.WriteString(sep)
	}

	if len(ds) > 0 {
		buf.Truncate(buf.Len() - len(sep))
	}

	return buf.String()
}

// Accept returns whether deployment filters valid or not
func (filters DeploymentFilters) Accept(obj Deployment) bool {
	// Checking owner filter
	if !filters.Owner.Empty() && !filters.Owner.Equals(obj.DeploymentID.Owner) {
		return false
	}

	// Checking dseq filter
	if filters.DSeq != 0 && filters.DSeq != obj.DeploymentID.DSeq {
		return false
	}

	// Checking state filter
	if filters.State != 0 && filters.State != obj.State {
		return false
	}

	return true
}<|MERGE_RESOLUTION|>--- conflicted
+++ resolved
@@ -9,8 +9,6 @@
 	"github.com/ovrclk/akash/types"
 )
 
-<<<<<<< HEAD
-=======
 // DefaultOrderBiddingDuration is the default time limit for an Order being active.
 // After the duration, the Order is automatically closed.
 // ( 24(hr) * 3600(seconds per hour) ) / 7s-Block
@@ -44,14 +42,11 @@
 // 	Version      []byte          `json:"version"`
 // }
 
->>>>>>> 955bc268
 // ID method returns DeploymentID details of specific deployment
 func (obj Deployment) ID() DeploymentID {
 	return obj.DeploymentID
 }
 
-<<<<<<< HEAD
-=======
 // // GroupState defines state of group
 // type GroupState uint32
 
@@ -83,7 +78,6 @@
 	return nil
 }
 
->>>>>>> 955bc268
 // GetResources method returns resources list in group
 func (g GroupSpec) GetResources() []types.Resource {
 	resources := make([]types.Resource, 0, len(g.Resources))

package cli

import (
	"github.com/cosmos/cosmos-sdk/client"
	sdk "github.com/cosmos/cosmos-sdk/types"
	dcli "github.com/ovrclk/akash/x/deployment/client/cli"
	"github.com/ovrclk/akash/x/market/types"
	"github.com/pkg/errors"
	"github.com/spf13/cobra"
	"github.com/spf13/pflag"
)

<<<<<<< HEAD
const InvalidState = "invalid"

=======
>>>>>>> 09982899
var (
	ErrProviderValue = errors.New("query: invalid provider value")
	ErrStateValue    = errors.New("query: invalid state value")
)

// AddOrderIDFlags add flags for order
func AddOrderIDFlags(flags *pflag.FlagSet) {
	dcli.AddGroupIDFlags(flags)
	flags.Uint32("oseq", 0, "Order Sequence")
}

// MarkReqOrderIDFlags marks flags required for order
func MarkReqOrderIDFlags(cmd *cobra.Command) {
	dcli.MarkReqGroupIDFlags(cmd)
	_ = cmd.MarkFlagRequired("oseq")
}

// AddProviderFlag add provider flag to command flags set
func AddProviderFlag(flags *pflag.FlagSet) {
	flags.String("provider", "", "Provider")
}

// MarkReqProviderFlag marks provider flag as required
func MarkReqProviderFlag(cmd *cobra.Command) {
	_ = cmd.MarkFlagRequired("provider")
}

// OrderIDFromFlags returns OrderID with given flags and error if occurred
func OrderIDFromFlags(flags *pflag.FlagSet) (types.OrderID, error) {
	prev, err := dcli.GroupIDFromFlags(flags)
	if err != nil {
		return types.OrderID{}, err
	}
	val, err := flags.GetUint32("oseq")
	if err != nil {
		return types.OrderID{}, err
	}
	return types.MakeOrderID(prev, val), nil
}

// AddBidIDFlags add flags for bid
func AddBidIDFlags(flags *pflag.FlagSet) {
	AddOrderIDFlags(flags)
	AddProviderFlag(flags)
}

// AddQueryBidIDFlags add flags for bid in query commands
func AddQueryBidIDFlags(flags *pflag.FlagSet) {
	AddBidIDFlags(flags)
}

// MarkReqBidIDFlags marks flags required for bid
// Used in get bid query command
func MarkReqBidIDFlags(cmd *cobra.Command) {
	MarkReqOrderIDFlags(cmd)
	MarkReqProviderFlag(cmd)
}

// BidIDFromFlags returns BidID with given flags and error if occurred
func BidIDFromFlags(ctx client.Context, flags *pflag.FlagSet) (types.BidID, error) {
	prev, err := OrderIDFromFlags(flags)
	if err != nil {
		return types.BidID{}, err
	}
	return types.MakeBidID(prev, ctx.GetFromAddress()), nil
}

// BidIDFromFlagsWithoutCtx returns BidID with given flags and error if occurred
// Here provider value is taken from flags
func BidIDFromFlagsWithoutCtx(flags *pflag.FlagSet) (types.BidID, error) {
	prev, err := OrderIDFromFlags(flags)
	if err != nil {
		return types.BidID{}, err
	}
	provider, err := flags.GetString("provider")
	if err != nil {
		return types.BidID{}, err
	}
	addr, err := sdk.AccAddressFromBech32(provider)
	if err != nil {
		return types.BidID{}, err
	}
	return types.MakeBidID(prev, addr), nil
}

// ProviderFromFlagsWithoutCtx returns Provider address with given flags and error if occurred
func ProviderFromFlagsWithoutCtx(flags *pflag.FlagSet) (sdk.AccAddress, error) {
	provider, err := flags.GetString("provider")
	if err != nil {
		return sdk.AccAddress{}, err
	}
	addr, err := sdk.AccAddressFromBech32(provider)
	if err != nil {
		return sdk.AccAddress{}, err
	}
	return addr, nil
}

// AddOrderFilterFlags add flags to filter for order list
func AddOrderFilterFlags(flags *pflag.FlagSet) {
	flags.String("owner", "", "order owner address to filter")
	flags.String("state", "", "order state to filter (open,matched,closed)")
	flags.Uint64("dseq", 0, "deployment sequence to filter")
	flags.Uint32("gseq", 0, "group sequence to filter")
	flags.Uint32("oseq", 0, "order sequence to filter")
}

// OrderFiltersFromFlags returns OrderFilters with given flags and error if occurred
func OrderFiltersFromFlags(flags *pflag.FlagSet) (types.OrderFilters, string, error) {
	dfilters, state, err := dcli.DepFiltersFromFlags(flags)
	if err != nil {
		return types.OrderFilters{}, state, err
<<<<<<< HEAD
	}
	ofilters := types.OrderFilters{
		Owner: dfilters.Owner,
		DSeq:  dfilters.DSeq,
	}

	if ofilters.GSeq, err = flags.GetUint32("gseq"); err != nil {
		return ofilters, state, err
	}

	if ofilters.OSeq, err = flags.GetUint32("oseq"); err != nil {
		return ofilters, state, err
	}

=======
	}
	ofilters := types.OrderFilters{
		Owner: dfilters.Owner,
		DSeq:  dfilters.DSeq,
	}

	if ofilters.GSeq, err = flags.GetUint32("gseq"); err != nil {
		return ofilters, state, err
	}

	if ofilters.OSeq, err = flags.GetUint32("oseq"); err != nil {
		return ofilters, state, err
	}

>>>>>>> 09982899
	return ofilters, state, nil
}

// AddBidFilterFlags add flags to filter for bid list
func AddBidFilterFlags(flags *pflag.FlagSet) {
	flags.String("owner", "", "bid owner address to filter")
	flags.String("state", "", "bid state to filter (open,matched,lost,closed)")
	flags.Uint64("dseq", 0, "deployment sequence to filter")
	flags.Uint32("gseq", 0, "group sequence to filter")
	flags.Uint32("oseq", 0, "order sequence to filter")
	flags.String("provider", "", "bid provider address to filter")
}

// BidFiltersFromFlags returns BidFilters with given flags and error if occurred
func BidFiltersFromFlags(flags *pflag.FlagSet) (types.BidFilters, string, error) {
	ofilters, state, err := OrderFiltersFromFlags(flags)
<<<<<<< HEAD
	if err != nil {
		return types.BidFilters{}, state, err
	}
	bfilters := types.BidFilters{
		Owner: ofilters.Owner,
		DSeq:  ofilters.DSeq,
		GSeq:  ofilters.OSeq,
		OSeq:  ofilters.OSeq,
	}

	provider, err := flags.GetString("provider")
	if err != nil {
		return bfilters, state, err
	}

	if provider != "" {
		bfilters.Provider, err = sdk.AccAddressFromBech32(provider)
		if err != nil {
			return bfilters, state, err
		}
	} else {
		bfilters.Provider = sdk.AccAddress{}
	}

	if !bfilters.Provider.Empty() && sdk.VerifyAddressFormat(bfilters.Provider) != nil {
		return bfilters, state, ErrProviderValue
	}

=======
	if err != nil {
		return types.BidFilters{}, state, err
	}
	bfilters := types.BidFilters{
		Owner: ofilters.Owner,
		DSeq:  ofilters.DSeq,
		GSeq:  ofilters.OSeq,
		OSeq:  ofilters.OSeq,
	}

	provider, err := flags.GetString("provider")
	if err != nil {
		return bfilters, state, err
	}

	if provider != "" {
		bfilters.Provider, err = sdk.AccAddressFromBech32(provider)
		if err != nil {
			return bfilters, state, err
		}
	} else {
		bfilters.Provider = sdk.AccAddress{}
	}

	if !bfilters.Provider.Empty() && sdk.VerifyAddressFormat(bfilters.Provider) != nil {
		return bfilters, state, ErrProviderValue
	}

>>>>>>> 09982899
	return bfilters, state, nil
}

// AddLeaseFilterFlags add flags to filter for lease list
func AddLeaseFilterFlags(flags *pflag.FlagSet) {
	flags.String("owner", "", "lease owner address to filter")
	flags.String("state", "", "lease state to filter (active,insufficient_funds,closed)")
	flags.Uint64("dseq", 0, "deployment sequence to filter")
	flags.Uint32("gseq", 0, "group sequence to filter")
	flags.Uint32("oseq", 0, "order sequence to filter")
	flags.String("provider", "", "bid provider address to filter")
}

// LeaseFiltersFromFlags returns LeaseFilters with given flags and error if occurred
func LeaseFiltersFromFlags(flags *pflag.FlagSet) (types.LeaseFilters, string, error) {
	bfilters, state, err := BidFiltersFromFlags(flags)
	if err != nil {
		return types.LeaseFilters{}, state, err
	}
	lfilters := types.LeaseFilters{
		Owner:    bfilters.Owner,
		DSeq:     bfilters.DSeq,
		GSeq:     bfilters.GSeq,
		OSeq:     bfilters.OSeq,
		Provider: bfilters.Provider,
	}
	return lfilters, state, nil
}<|MERGE_RESOLUTION|>--- conflicted
+++ resolved
@@ -10,11 +10,6 @@
 	"github.com/spf13/pflag"
 )
 
-<<<<<<< HEAD
-const InvalidState = "invalid"
-
-=======
->>>>>>> 09982899
 var (
 	ErrProviderValue = errors.New("query: invalid provider value")
 	ErrStateValue    = errors.New("query: invalid state value")
@@ -127,7 +122,6 @@
 	dfilters, state, err := dcli.DepFiltersFromFlags(flags)
 	if err != nil {
 		return types.OrderFilters{}, state, err
-<<<<<<< HEAD
 	}
 	ofilters := types.OrderFilters{
 		Owner: dfilters.Owner,
@@ -142,22 +136,6 @@
 		return ofilters, state, err
 	}
 
-=======
-	}
-	ofilters := types.OrderFilters{
-		Owner: dfilters.Owner,
-		DSeq:  dfilters.DSeq,
-	}
-
-	if ofilters.GSeq, err = flags.GetUint32("gseq"); err != nil {
-		return ofilters, state, err
-	}
-
-	if ofilters.OSeq, err = flags.GetUint32("oseq"); err != nil {
-		return ofilters, state, err
-	}
-
->>>>>>> 09982899
 	return ofilters, state, nil
 }
 
@@ -174,7 +152,6 @@
 // BidFiltersFromFlags returns BidFilters with given flags and error if occurred
 func BidFiltersFromFlags(flags *pflag.FlagSet) (types.BidFilters, string, error) {
 	ofilters, state, err := OrderFiltersFromFlags(flags)
-<<<<<<< HEAD
 	if err != nil {
 		return types.BidFilters{}, state, err
 	}
@@ -203,36 +180,6 @@
 		return bfilters, state, ErrProviderValue
 	}
 
-=======
-	if err != nil {
-		return types.BidFilters{}, state, err
-	}
-	bfilters := types.BidFilters{
-		Owner: ofilters.Owner,
-		DSeq:  ofilters.DSeq,
-		GSeq:  ofilters.OSeq,
-		OSeq:  ofilters.OSeq,
-	}
-
-	provider, err := flags.GetString("provider")
-	if err != nil {
-		return bfilters, state, err
-	}
-
-	if provider != "" {
-		bfilters.Provider, err = sdk.AccAddressFromBech32(provider)
-		if err != nil {
-			return bfilters, state, err
-		}
-	} else {
-		bfilters.Provider = sdk.AccAddress{}
-	}
-
-	if !bfilters.Provider.Empty() && sdk.VerifyAddressFormat(bfilters.Provider) != nil {
-		return bfilters, state, ErrProviderValue
-	}
-
->>>>>>> 09982899
 	return bfilters, state, nil
 }
 

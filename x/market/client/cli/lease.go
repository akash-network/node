package cli

import (
	"context"

	"github.com/cosmos/cosmos-sdk/client"
	"github.com/cosmos/cosmos-sdk/client/flags"
	"github.com/ovrclk/akash/x/market/types"
	"github.com/spf13/cobra"
)

func cmdGetLeases() *cobra.Command {
	cmd := &cobra.Command{
		Use:   "list",
		Short: "Query for all leases",
		RunE: func(cmd *cobra.Command, args []string) error {
			clientCtx := client.GetClientContextFromCmd(cmd)
			clientCtx, err := client.ReadQueryCommandFlags(clientCtx, cmd.Flags())
			if err != nil {
				return err
			}

			queryClient := types.NewQueryClient(clientCtx)

			lfilters, state, err := LeaseFiltersFromFlags(cmd.Flags())
			if err != nil {
				return err
			}

			// checking state flag
<<<<<<< HEAD
			stateVal, ok := types.Lease_State_value[state]

			if (!ok && (state != "")) || state == InvalidState {
				return ErrStateValue
			}

			lfilters.State = types.Lease_State(stateVal)

=======
			lfilters.State = types.Lease_State(types.Lease_State_value[state])
			if state != "" && lfilters.State == types.LeaseStateInvalid {
				return ErrStateValue
			}

>>>>>>> 09982899
			pageReq, err := client.ReadPageRequest(cmd.Flags())
			if err != nil {
				return err
			}

			params := &types.QueryLeasesRequest{
				Filters:    lfilters,
				Pagination: pageReq,
			}

			res, err := queryClient.Leases(context.Background(), params)
			if err != nil {
				return err
			}

			return clientCtx.PrintOutput(res)
		},
	}

	flags.AddQueryFlagsToCmd(cmd)
	flags.AddPaginationFlagsToCmd(cmd, "leases")
	AddLeaseFilterFlags(cmd.Flags())

	return cmd
}

func cmdGetLease() *cobra.Command {
	cmd := &cobra.Command{
		Use:   "get",
		Short: "Query order",
		Args:  cobra.ExactArgs(0),
		RunE: func(cmd *cobra.Command, args []string) error {
			clientCtx := client.GetClientContextFromCmd(cmd)
			clientCtx, err := client.ReadQueryCommandFlags(clientCtx, cmd.Flags())
			if err != nil {
				return err
			}
<<<<<<< HEAD

			queryClient := types.NewQueryClient(clientCtx)

=======

			queryClient := types.NewQueryClient(clientCtx)

>>>>>>> 09982899
			bidID, err := BidIDFromFlagsWithoutCtx(cmd.Flags())
			if err != nil {
				return err
			}

			res, err := queryClient.Lease(context.Background(), &types.QueryLeaseRequest{ID: types.MakeLeaseID(bidID)})
			if err != nil {
				return err
			}

			return clientCtx.PrintOutput(&res.Lease)
		},
	}

	flags.AddQueryFlagsToCmd(cmd)
	AddQueryBidIDFlags(cmd.Flags())
	MarkReqBidIDFlags(cmd)

	return cmd
}<|MERGE_RESOLUTION|>--- conflicted
+++ resolved
@@ -28,22 +28,11 @@
 			}
 
 			// checking state flag
-<<<<<<< HEAD
-			stateVal, ok := types.Lease_State_value[state]
-
-			if (!ok && (state != "")) || state == InvalidState {
-				return ErrStateValue
-			}
-
-			lfilters.State = types.Lease_State(stateVal)
-
-=======
 			lfilters.State = types.Lease_State(types.Lease_State_value[state])
 			if state != "" && lfilters.State == types.LeaseStateInvalid {
 				return ErrStateValue
 			}
 
->>>>>>> 09982899
 			pageReq, err := client.ReadPageRequest(cmd.Flags())
 			if err != nil {
 				return err
@@ -81,15 +70,9 @@
 			if err != nil {
 				return err
 			}
-<<<<<<< HEAD
 
 			queryClient := types.NewQueryClient(clientCtx)
 
-=======
-
-			queryClient := types.NewQueryClient(clientCtx)
-
->>>>>>> 09982899
 			bidID, err := BidIDFromFlagsWithoutCtx(cmd.Flags())
 			if err != nil {
 				return err

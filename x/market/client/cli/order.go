package cli

import (
	"context"

	"github.com/cosmos/cosmos-sdk/client"
	"github.com/cosmos/cosmos-sdk/client/flags"
	"github.com/ovrclk/akash/x/market/types"
	"github.com/spf13/cobra"
)

func cmdGetOrders() *cobra.Command {
	cmd := &cobra.Command{
		Use:   "list",
		Short: "Query for all orders",
		RunE: func(cmd *cobra.Command, args []string) error {
			clientCtx := client.GetClientContextFromCmd(cmd)
			clientCtx, err := client.ReadQueryCommandFlags(clientCtx, cmd.Flags())
			if err != nil {
				return err
			}

			queryClient := types.NewQueryClient(clientCtx)

			ofilters, state, err := OrderFiltersFromFlags(cmd.Flags())
			if err != nil {
				return err
			}

			// checking state flag
<<<<<<< HEAD
			stateVal, ok := types.Order_State_value[state]

			if (!ok && (state != "")) || state == InvalidState {
				return ErrStateValue
			}

			ofilters.State = types.Order_State(stateVal)

=======
			ofilters.State = types.Order_State(types.Order_State_value[state])
			if state != "" && ofilters.State == types.OrderStateInvalid {
				return ErrStateValue
			}

>>>>>>> 09982899
			pageReq, err := client.ReadPageRequest(cmd.Flags())
			if err != nil {
				return err
			}

			params := &types.QueryOrdersRequest{
				Filters:    ofilters,
				Pagination: pageReq,
			}

			res, err := queryClient.Orders(context.Background(), params)
			if err != nil {
				return err
			}

			return clientCtx.PrintOutput(res)
		},
	}

	flags.AddQueryFlagsToCmd(cmd)
	flags.AddPaginationFlagsToCmd(cmd, "orders")
	AddOrderFilterFlags(cmd.Flags())
	return cmd
}

func cmdGetOrder() *cobra.Command {
	cmd := &cobra.Command{
		Use:   "get",
		Short: "Query order",
		Args:  cobra.ExactArgs(0),
		RunE: func(cmd *cobra.Command, args []string) error {
			clientCtx := client.GetClientContextFromCmd(cmd)
			clientCtx, err := client.ReadQueryCommandFlags(clientCtx, cmd.Flags())
			if err != nil {
				return err
			}

			queryClient := types.NewQueryClient(clientCtx)

			id, err := OrderIDFromFlags(cmd.Flags())
			if err != nil {
				return err
			}

			res, err := queryClient.Order(context.Background(), &types.QueryOrderRequest{ID: id})
			if err != nil {
				return err
			}

			return clientCtx.PrintOutput(&res.Order)
		},
	}

	flags.AddQueryFlagsToCmd(cmd)
	AddOrderIDFlags(cmd.Flags())
	MarkReqOrderIDFlags(cmd)

	return cmd
}<|MERGE_RESOLUTION|>--- conflicted
+++ resolved
@@ -28,22 +28,11 @@
 			}
 
 			// checking state flag
-<<<<<<< HEAD
-			stateVal, ok := types.Order_State_value[state]
-
-			if (!ok && (state != "")) || state == InvalidState {
-				return ErrStateValue
-			}
-
-			ofilters.State = types.Order_State(stateVal)
-
-=======
 			ofilters.State = types.Order_State(types.Order_State_value[state])
 			if state != "" && ofilters.State == types.OrderStateInvalid {
 				return ErrStateValue
 			}
 
->>>>>>> 09982899
 			pageReq, err := client.ReadPageRequest(cmd.Flags())
 			if err != nil {
 				return err

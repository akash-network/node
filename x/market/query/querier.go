package query

import (
	"github.com/cosmos/cosmos-sdk/codec"
	sdk "github.com/cosmos/cosmos-sdk/types"
	sdkerrors "github.com/cosmos/cosmos-sdk/types/errors"
	"github.com/ovrclk/akash/sdkutil"
	"github.com/ovrclk/akash/x/market/keeper"
	"github.com/ovrclk/akash/x/market/types"
	abci "github.com/tendermint/tendermint/abci/types"
)

// NewQuerier creates and returns a new market querier instance
<<<<<<< HEAD
func NewQuerier(keeper keeper.Keeper, legacyQuerierCdc codec.JSONMarshaler) sdk.Querier {
=======
func NewQuerier(keeper keeper.Keeper, legacyQuerierCdc *codec.LegacyAmino) sdk.Querier {
>>>>>>> 09982899
	return func(ctx sdk.Context, path []string, req abci.RequestQuery) ([]byte, error) {
		switch path[0] {
		case ordersPath:
			return queryOrders(ctx, path[1:], req, keeper, legacyQuerierCdc)
		case orderPath:
			return queryOrder(ctx, path[1:], req, keeper, legacyQuerierCdc)
		case bidsPath:
			return queryBids(ctx, path[1:], req, keeper, legacyQuerierCdc)
		case bidPath:
			return queryBid(ctx, path[1:], req, keeper, legacyQuerierCdc)
		case leasesPath:
			return queryLeases(ctx, path[1:], req, keeper, legacyQuerierCdc)
		case leasePath:
			return queryLease(ctx, path[1:], req, keeper, legacyQuerierCdc)
		}
		return []byte{}, sdkerrors.ErrUnknownRequest
	}
}

func queryOrders(ctx sdk.Context, path []string, _ abci.RequestQuery, keeper keeper.Keeper,
<<<<<<< HEAD
	legacyQuerierCdc codec.JSONMarshaler) ([]byte, error) {
=======
	legacyQuerierCdc *codec.LegacyAmino) ([]byte, error) {
>>>>>>> 09982899
	// isValidState denotes whether given state flag is valid or not
	filters, isValidState, err := parseOrderFiltersPath(path)
	if err != nil {
		return nil, sdkerrors.Wrap(types.ErrInternal, err.Error())
	}

	var values Orders
	keeper.WithOrders(ctx, func(obj types.Order) bool {
		if filters.Accept(obj, isValidState) {
			values = append(values, Order(obj))
		}

		return false
	})
	return sdkutil.RenderQueryResponse(legacyQuerierCdc, values)
}

func queryOrder(ctx sdk.Context, path []string, _ abci.RequestQuery, keeper keeper.Keeper,
<<<<<<< HEAD
	legacyQuerierCdc codec.JSONMarshaler) ([]byte, error) {
=======
	legacyQuerierCdc *codec.LegacyAmino) ([]byte, error) {
>>>>>>> 09982899

	id, err := parseOrderPath(path)
	if err != nil {
		return nil, sdkerrors.Wrap(types.ErrInternal, err.Error())
	}

	order, ok := keeper.GetOrder(ctx, id)
	if !ok {
		return nil, types.ErrOrderNotFound
	}

	value := Order(order)

	return sdkutil.RenderQueryResponse(legacyQuerierCdc, value)
}

func queryBids(ctx sdk.Context, path []string, _ abci.RequestQuery, keeper keeper.Keeper,
<<<<<<< HEAD
	legacyQuerierCdc codec.JSONMarshaler) ([]byte, error) {
=======
	legacyQuerierCdc *codec.LegacyAmino) ([]byte, error) {
>>>>>>> 09982899
	// isValidState denotes whether given state flag is valid or not
	filters, isValidState, err := parseBidFiltersPath(path)
	if err != nil {
		return nil, sdkerrors.Wrap(types.ErrInternal, err.Error())
	}
	var values Bids
	keeper.WithBids(ctx, func(obj types.Bid) bool {
		if filters.Accept(obj, isValidState) {
			values = append(values, Bid(obj))
		}
		return false
	})
	return sdkutil.RenderQueryResponse(legacyQuerierCdc, values)
}

func queryBid(ctx sdk.Context, path []string, _ abci.RequestQuery, keeper keeper.Keeper,
<<<<<<< HEAD
	legacyQuerierCdc codec.JSONMarshaler) ([]byte, error) {
=======
	legacyQuerierCdc *codec.LegacyAmino) ([]byte, error) {
>>>>>>> 09982899

	id, err := parseBidPath(path)
	if err != nil {
		return nil, sdkerrors.Wrap(types.ErrInternal, err.Error())
	}

	bid, ok := keeper.GetBid(ctx, id)
	if !ok {
		return nil, types.ErrBidNotFound
	}

	value := Bid(bid)

	return sdkutil.RenderQueryResponse(legacyQuerierCdc, value)
}

func queryLeases(ctx sdk.Context, path []string, _ abci.RequestQuery, keeper keeper.Keeper,
<<<<<<< HEAD
	legacyQuerierCdc codec.JSONMarshaler) ([]byte, error) {
=======
	legacyQuerierCdc *codec.LegacyAmino) ([]byte, error) {
>>>>>>> 09982899
	// isValidState denotes whether given state flag is valid or not
	filters, isValidState, err := parseLeaseFiltersPath(path)
	if err != nil {
		return nil, sdkerrors.Wrap(types.ErrInternal, err.Error())
	}
	var values Leases
	keeper.WithLeases(ctx, func(obj types.Lease) bool {
		if filters.Accept(obj, isValidState) {
			values = append(values, Lease(obj))
		}
		return false
	})
	return sdkutil.RenderQueryResponse(legacyQuerierCdc, values)
}

<<<<<<< HEAD
func queryLease(ctx sdk.Context, path []string, _ abci.RequestQuery, keeper keeper.Keeper, legacyQuerierCdc codec.JSONMarshaler) ([]byte, error) {
=======
func queryLease(ctx sdk.Context, path []string, _ abci.RequestQuery, keeper keeper.Keeper, legacyQuerierCdc *codec.LegacyAmino) ([]byte, error) {
>>>>>>> 09982899

	id, err := ParseLeasePath(path)
	if err != nil {
		return nil, sdkerrors.Wrap(types.ErrInternal, err.Error())
	}

	lease, ok := keeper.GetLease(ctx, id)
	if !ok {
		return nil, types.ErrLeaseNotFound
	}

	value := Lease(lease)

	return sdkutil.RenderQueryResponse(legacyQuerierCdc, value)
}<|MERGE_RESOLUTION|>--- conflicted
+++ resolved
@@ -11,11 +11,7 @@
 )
 
 // NewQuerier creates and returns a new market querier instance
-<<<<<<< HEAD
-func NewQuerier(keeper keeper.Keeper, legacyQuerierCdc codec.JSONMarshaler) sdk.Querier {
-=======
 func NewQuerier(keeper keeper.Keeper, legacyQuerierCdc *codec.LegacyAmino) sdk.Querier {
->>>>>>> 09982899
 	return func(ctx sdk.Context, path []string, req abci.RequestQuery) ([]byte, error) {
 		switch path[0] {
 		case ordersPath:
@@ -36,11 +32,7 @@
 }
 
 func queryOrders(ctx sdk.Context, path []string, _ abci.RequestQuery, keeper keeper.Keeper,
-<<<<<<< HEAD
-	legacyQuerierCdc codec.JSONMarshaler) ([]byte, error) {
-=======
 	legacyQuerierCdc *codec.LegacyAmino) ([]byte, error) {
->>>>>>> 09982899
 	// isValidState denotes whether given state flag is valid or not
 	filters, isValidState, err := parseOrderFiltersPath(path)
 	if err != nil {
@@ -59,11 +51,7 @@
 }
 
 func queryOrder(ctx sdk.Context, path []string, _ abci.RequestQuery, keeper keeper.Keeper,
-<<<<<<< HEAD
-	legacyQuerierCdc codec.JSONMarshaler) ([]byte, error) {
-=======
 	legacyQuerierCdc *codec.LegacyAmino) ([]byte, error) {
->>>>>>> 09982899
 
 	id, err := parseOrderPath(path)
 	if err != nil {
@@ -81,11 +69,7 @@
 }
 
 func queryBids(ctx sdk.Context, path []string, _ abci.RequestQuery, keeper keeper.Keeper,
-<<<<<<< HEAD
-	legacyQuerierCdc codec.JSONMarshaler) ([]byte, error) {
-=======
 	legacyQuerierCdc *codec.LegacyAmino) ([]byte, error) {
->>>>>>> 09982899
 	// isValidState denotes whether given state flag is valid or not
 	filters, isValidState, err := parseBidFiltersPath(path)
 	if err != nil {
@@ -102,11 +86,7 @@
 }
 
 func queryBid(ctx sdk.Context, path []string, _ abci.RequestQuery, keeper keeper.Keeper,
-<<<<<<< HEAD
-	legacyQuerierCdc codec.JSONMarshaler) ([]byte, error) {
-=======
 	legacyQuerierCdc *codec.LegacyAmino) ([]byte, error) {
->>>>>>> 09982899
 
 	id, err := parseBidPath(path)
 	if err != nil {
@@ -124,11 +104,7 @@
 }
 
 func queryLeases(ctx sdk.Context, path []string, _ abci.RequestQuery, keeper keeper.Keeper,
-<<<<<<< HEAD
-	legacyQuerierCdc codec.JSONMarshaler) ([]byte, error) {
-=======
 	legacyQuerierCdc *codec.LegacyAmino) ([]byte, error) {
->>>>>>> 09982899
 	// isValidState denotes whether given state flag is valid or not
 	filters, isValidState, err := parseLeaseFiltersPath(path)
 	if err != nil {
@@ -144,11 +120,7 @@
 	return sdkutil.RenderQueryResponse(legacyQuerierCdc, values)
 }
 
-<<<<<<< HEAD
-func queryLease(ctx sdk.Context, path []string, _ abci.RequestQuery, keeper keeper.Keeper, legacyQuerierCdc codec.JSONMarshaler) ([]byte, error) {
-=======
 func queryLease(ctx sdk.Context, path []string, _ abci.RequestQuery, keeper keeper.Keeper, legacyQuerierCdc *codec.LegacyAmino) ([]byte, error) {
->>>>>>> 09982899
 
 	id, err := ParseLeasePath(path)
 	if err != nil {

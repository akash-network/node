--- conflicted
+++ resolved
@@ -138,11 +138,7 @@
 	return id.BidID().Equals(other.BidID())
 }
 
-<<<<<<< HEAD
-// Validate method validates bidID of lease
-=======
 // Validate calls the BidID's validator and returns any error.
->>>>>>> ef0e4a97
 func (id LeaseID) Validate() error {
 	if err := id.BidID().Validate(); err != nil {
 		return sdkerrors.Wrap(err, "LeaseID: Invalid BidID")

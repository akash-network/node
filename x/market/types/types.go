package types

import (
<<<<<<< HEAD
	"strings"

	sdk "github.com/cosmos/cosmos-sdk/types"
	"github.com/pkg/errors"
	yaml "gopkg.in/yaml.v2"
=======
	"fmt"

	sdk "github.com/cosmos/cosmos-sdk/types"
	"github.com/pkg/errors"

	"github.com/ovrclk/akash/validation"
	dtypes "github.com/ovrclk/akash/x/deployment/types"
>>>>>>> 9b523532
)

// //go:generate stringer -linecomment -output=autogen_stringer.go -type=OrderState,BidState,LeaseState

// // OrderState defines state of order
// type OrderState uint32

// const (
// 	// OrderOpen is used when state of order is open
// 	OrderOpen OrderState = iota + 1 // open
// 	// OrderMatched is used when state of order is matched
// 	OrderMatched // matched
// 	// OrderClosed is used when state of order is closed
// 	OrderClosed // closed
// )

// // OrderStateMap is used to decode order state flag value
// var OrderStateMap = map[string]OrderState{
// 	"open":    OrderOpen,
// 	"matched": OrderMatched,
// 	"closed":  OrderClosed,
// }

// Order stores orderID, state of order and other details
// type Order struct {
// 	OrderID `json:"id"`
// 	State   OrderState `json:"state"`

<<<<<<< HEAD
// 	// block height to start matching
// 	StartAt int64            `json:"start-at"`
// 	Spec    dtypes.GroupSpec `json:"spec"`
// }
=======
	// block height to start matching
	StartAt int64            `json:"start-at"`
	CloseAt int64            `json:"close-at"`
	Spec    dtypes.GroupSpec `json:"spec"`
}
>>>>>>> 9b523532

// ID method returns OrderID details of specific order
func (o Order) ID() OrderID {
	return o.OrderID
}

// String implements the Stringer interface for a Order object.
func (o Order) String() string {
	out, _ := yaml.Marshal(o)
	return string(out)
}

// Orders is a collection of Order
type Orders []Order

// String implements the Stringer interface for a Orders object.
func (o Orders) String() string {
	var out string
	for _, order := range o {
		out += order.String() + "\n"
	}

	return strings.TrimSpace(out)
}

// ValidateCanBid method validates whether order is open or not and
// returns error if not
func (o Order) ValidateCanBid() error {
	switch o.State {
	case OrderOpen:
		return nil
	case OrderMatched:
		return ErrOrderMatched
	default:
		return ErrOrderClosed
	}
}

// ValidateInactive method validates whether order is open or not and
// returns error if not
func (o Order) ValidateInactive() error {
	switch o.State {
	case OrderClosed:
		return nil
	case OrderMatched:
		return ErrOrderMatched
	default:
		return ErrOrderClosed
	}
}

// Price method returns price of specific order
func (o Order) Price() sdk.Coin {
	return o.Spec.Price()
}

// MatchAttributes method compares provided attributes with specific order attributes
func (o Order) MatchAttributes(attrs []sdk.Attribute) bool {
	return o.Spec.MatchAttributes(attrs)
}

// ValidateCanMatch method validates whether to match order for provided height
func (o Order) ValidateCanMatch(height int64) error {
	if err := o.validateMatchableState(); err != nil {
		return err
	}
	if err := validation.ValidateDeploymentGroup(o.Spec); err != nil {
		return err
	}

	if height < o.StartAt {
		return errors.Wrap(ErrOrderTooEarly, fmt.Sprintf("(%v > %v)", o.StartAt, height))
	}
	if height >= o.CloseAt {
		// Close Open Order if it have surpassed the CloseAt block height.
		return ErrOrderDurationExceeded
	}
	return nil
}

func (o Order) validateMatchableState() error {
	switch o.State {
	case OrderOpen:
		return nil
	case OrderMatched:
		return ErrOrderMatched
	default:
		return ErrOrderClosed
	}
}

// Accept returns whether order filters valid or not
func (filters OrderFilters) Accept(obj Order) bool {
	// Checking owner filter
	if !filters.Owner.Empty() && !filters.Owner.Equals(obj.OrderID.Owner) {
		return false
	}

	// Checking dseq filter
	if filters.DSeq != 0 && filters.DSeq != obj.OrderID.DSeq {
		return false
	}

	// Checking gseq filter
	if filters.GSeq != 0 && filters.GSeq != obj.OrderID.GSeq {
		return false
	}

	// Checking oseq filter
	if filters.OSeq != 0 && filters.OSeq != obj.OrderID.OSeq {
		return false
	}

	// Checking state filter
	if filters.State != 0 && filters.State != obj.State {
		return false
	}

	return true
}

// // BidState defines state of bid
// type BidState uint32

// const (
// 	// BidOpen is used when state of bid is opened
// 	BidOpen BidState = iota + 1 // open
// 	// BidMatched is used when state of bid is matched
// 	BidMatched // matched
// 	// BidLost is used when state of bid is lost
// 	BidLost // lost
// 	// BidClosed is used when state of bid is closed
// 	BidClosed // closed
// )

// // BidStateMap is used to decode bid state flag value
// var BidStateMap = map[string]BidState{
// 	"open":    BidOpen,
// 	"matched": BidMatched,
// 	"lost":    BidLost,
// 	"closed":  BidClosed,
// }

// Bid stores BidID, state of bid and price
// type Bid struct {
// 	BidID `json:"id"`
// 	State BidState `json:"state"`
// 	Price sdk.Coin `json:"price"`
// }

// ID method returns BidID details of specific bid
func (obj Bid) ID() BidID {
	return obj.BidID
}

// String implements the Stringer interface for a Bid object.
func (obj Bid) String() string {
	out, _ := yaml.Marshal(obj)
	return string(out)
}

// Bids is a collection of Bid
type Bids []Bid

// String implements the Stringer interface for a Bids object.
func (b Bids) String() string {
	var out string
	for _, bid := range b {
		out += bid.String() + "\n"
	}

	return strings.TrimSpace(out)
}

// Accept returns whether bid filters valid or not
func (filters BidFilters) Accept(obj Bid) bool {
	// Checking owner filter
	if !filters.Owner.Empty() && !filters.Owner.Equals(obj.BidID.Owner) {
		return false
	}

	// Checking dseq filter
	if filters.DSeq != 0 && filters.DSeq != obj.BidID.DSeq {
		return false
	}

	// Checking gseq filter
	if filters.GSeq != 0 && filters.GSeq != obj.BidID.GSeq {
		return false
	}

	// Checking oseq filter
	if filters.OSeq != 0 && filters.OSeq != obj.BidID.OSeq {
		return false
	}

	// Checking provider filter
	if !filters.Provider.Empty() && !filters.Provider.Equals(obj.BidID.Provider) {
		return false
	}

	// Checking state filter
	if filters.State != 0 && filters.State != obj.State {
		return false
	}

	return true
}

// // LeaseState defines state of Lease
// type LeaseState uint32

// const (
// 	// LeaseActive is used when state of lease is active
// 	LeaseActive LeaseState = iota + 1 // active
// 	// LeaseInsufficientFunds is used when lease has insufficient funds
// 	LeaseInsufficientFunds // insufficient_funds
// 	// LeaseClosed is used when state of lease is closed
// 	LeaseClosed // closed
// )

// // LeaseStateMap is used to decode lease state flag value
// var LeaseStateMap = map[string]LeaseState{
// 	"active":             LeaseActive,
// 	"insufficient_funds": LeaseInsufficientFunds,
// 	"closed":             LeaseClosed,
// }

// Lease stores LeaseID, state of lease and price
// type Lease struct {
// 	LeaseID `json:"id"`
// 	State   LeaseState `json:"state"`
// 	Price   sdk.Coin   `json:"price"`
// }

// ID method returns LeaseID details of specific lease
func (obj Lease) ID() LeaseID {
	return obj.LeaseID
}

// String implements the Stringer interface for a Lease object.
func (obj Lease) String() string {
	out, _ := yaml.Marshal(obj)
	return string(out)
}

// Leases is a collection of Lease
type Leases []Lease

// String implements the Stringer interface for a Leases object.
func (l Leases) String() string {
	var out string
	for _, order := range l {
		out += order.String() + "\n"
	}

	return strings.TrimSpace(out)
}

// Accept returns whether lease filters valid or not
func (filters LeaseFilters) Accept(obj Lease) bool {
	// Checking owner filter
	if !filters.Owner.Empty() && !filters.Owner.Equals(obj.LeaseID.Owner) {
		return false
	}

	// Checking dseq filter
	if filters.DSeq != 0 && filters.DSeq != obj.LeaseID.DSeq {
		return false
	}

	// Checking gseq filter
	if filters.GSeq != 0 && filters.GSeq != obj.LeaseID.GSeq {
		return false
	}

	// Checking oseq filter
	if filters.OSeq != 0 && filters.OSeq != obj.LeaseID.OSeq {
		return false
	}

	// Checking provider filter
	if !filters.Provider.Empty() && !filters.Provider.Equals(obj.LeaseID.Provider) {
		return false
	}

	// Checking state filter
	if filters.State != 0 && filters.State != obj.State {
		return false
	}

	return true
}<|MERGE_RESOLUTION|>--- conflicted
+++ resolved
@@ -1,21 +1,11 @@
 package types
 
 import (
-<<<<<<< HEAD
 	"strings"
 
 	sdk "github.com/cosmos/cosmos-sdk/types"
 	"github.com/pkg/errors"
 	yaml "gopkg.in/yaml.v2"
-=======
-	"fmt"
-
-	sdk "github.com/cosmos/cosmos-sdk/types"
-	"github.com/pkg/errors"
-
-	"github.com/ovrclk/akash/validation"
-	dtypes "github.com/ovrclk/akash/x/deployment/types"
->>>>>>> 9b523532
 )
 
 // //go:generate stringer -linecomment -output=autogen_stringer.go -type=OrderState,BidState,LeaseState
@@ -44,18 +34,10 @@
 // 	OrderID `json:"id"`
 // 	State   OrderState `json:"state"`
 
-<<<<<<< HEAD
 // 	// block height to start matching
 // 	StartAt int64            `json:"start-at"`
 // 	Spec    dtypes.GroupSpec `json:"spec"`
 // }
-=======
-	// block height to start matching
-	StartAt int64            `json:"start-at"`
-	CloseAt int64            `json:"close-at"`
-	Spec    dtypes.GroupSpec `json:"spec"`
-}
->>>>>>> 9b523532
 
 // ID method returns OrderID details of specific order
 func (o Order) ID() OrderID {

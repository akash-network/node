--- conflicted
+++ resolved
@@ -16,10 +16,7 @@
 	bankkeeper "github.com/cosmos/cosmos-sdk/x/bank/keeper"
 	"github.com/gogo/protobuf/grpc"
 	"github.com/gorilla/mux"
-<<<<<<< HEAD
-=======
 	"github.com/grpc-ecosystem/grpc-gateway/runtime"
->>>>>>> 09982899
 	"github.com/pkg/errors"
 	"github.com/spf13/cobra"
 
@@ -78,13 +75,10 @@
 // RegisterRESTRoutes registers rest routes for this module
 func (AppModuleBasic) RegisterRESTRoutes(clientCtx client.Context, rtr *mux.Router) {
 	rest.RegisterRoutes(clientCtx, rtr, StoreKey)
-<<<<<<< HEAD
-=======
 }
 
 // RegisterGRPCRoutes registers the gRPC Gateway routes for the provider module.
 func (AppModuleBasic) RegisterGRPCRoutes(_ client.Context, _ *runtime.ServeMux) {
->>>>>>> 09982899
 }
 
 // GetQueryCmd returns the root query command of this module
@@ -139,11 +133,7 @@
 }
 
 // LegacyQuerierHandler returns the sdk.Querier for provider module
-<<<<<<< HEAD
-func (am AppModule) LegacyQuerierHandler(legacyQuerierCdc codec.JSONMarshaler) sdk.Querier {
-=======
 func (am AppModule) LegacyQuerierHandler(legacyQuerierCdc *codec.LegacyAmino) sdk.Querier {
->>>>>>> 09982899
 	return query.NewQuerier(am.keeper, legacyQuerierCdc)
 }
 

package query

import (
	"github.com/cosmos/cosmos-sdk/codec"
	sdk "github.com/cosmos/cosmos-sdk/types"
	sdkerrors "github.com/cosmos/cosmos-sdk/types/errors"
	"github.com/ovrclk/akash/sdkutil"
	"github.com/ovrclk/akash/x/provider/keeper"
	"github.com/ovrclk/akash/x/provider/types"
	abci "github.com/tendermint/tendermint/abci/types"
)

// NewQuerier creates and returns a new provider querier instance
<<<<<<< HEAD
func NewQuerier(keeper keeper.Keeper, legacyQuerierCdc codec.JSONMarshaler) sdk.Querier {
=======
func NewQuerier(keeper keeper.Keeper, legacyQuerierCdc *codec.LegacyAmino) sdk.Querier {
>>>>>>> 09982899
	return func(ctx sdk.Context, path []string, req abci.RequestQuery) ([]byte, error) {
		switch path[0] {
		case providersPath:
			return queryProviders(ctx, path[1:], req, keeper, legacyQuerierCdc)
		case providerPath:
			return queryProvider(ctx, path[1:], req, keeper, legacyQuerierCdc)
		}
		return []byte{}, sdkerrors.ErrUnknownRequest
	}
}

func queryProviders(ctx sdk.Context, _ []string, _ abci.RequestQuery, keeper keeper.Keeper,
<<<<<<< HEAD
	legacyQuerierCdc codec.JSONMarshaler) ([]byte, error) {
=======
	legacyQuerierCdc *codec.LegacyAmino) ([]byte, error) {
>>>>>>> 09982899
	var values Providers
	keeper.WithProviders(ctx, func(obj types.Provider) bool {
		values = append(values, Provider(obj))
		return false
	})
	return sdkutil.RenderQueryResponse(legacyQuerierCdc, values)
}

func queryProvider(ctx sdk.Context, path []string, _ abci.RequestQuery, keeper keeper.Keeper,
<<<<<<< HEAD
	legacyQuerierCdc codec.JSONMarshaler) ([]byte, error) {
=======
	legacyQuerierCdc *codec.LegacyAmino) ([]byte, error) {
>>>>>>> 09982899

	if len(path) != 1 {
		return nil, sdkerrors.ErrInvalidRequest
	}

	id, err := sdk.AccAddressFromBech32(path[0])
	if err != nil {
		return nil, types.ErrInvalidAddress
	}

	provider, ok := keeper.Get(ctx, id)
	if !ok {
		return nil, types.ErrProviderNotFound
	}

	return sdkutil.RenderQueryResponse(legacyQuerierCdc, Provider(provider))
}<|MERGE_RESOLUTION|>--- conflicted
+++ resolved
@@ -11,11 +11,7 @@
 )
 
 // NewQuerier creates and returns a new provider querier instance
-<<<<<<< HEAD
-func NewQuerier(keeper keeper.Keeper, legacyQuerierCdc codec.JSONMarshaler) sdk.Querier {
-=======
 func NewQuerier(keeper keeper.Keeper, legacyQuerierCdc *codec.LegacyAmino) sdk.Querier {
->>>>>>> 09982899
 	return func(ctx sdk.Context, path []string, req abci.RequestQuery) ([]byte, error) {
 		switch path[0] {
 		case providersPath:
@@ -28,11 +24,7 @@
 }
 
 func queryProviders(ctx sdk.Context, _ []string, _ abci.RequestQuery, keeper keeper.Keeper,
-<<<<<<< HEAD
-	legacyQuerierCdc codec.JSONMarshaler) ([]byte, error) {
-=======
 	legacyQuerierCdc *codec.LegacyAmino) ([]byte, error) {
->>>>>>> 09982899
 	var values Providers
 	keeper.WithProviders(ctx, func(obj types.Provider) bool {
 		values = append(values, Provider(obj))
@@ -42,11 +34,7 @@
 }
 
 func queryProvider(ctx sdk.Context, path []string, _ abci.RequestQuery, keeper keeper.Keeper,
-<<<<<<< HEAD
-	legacyQuerierCdc codec.JSONMarshaler) ([]byte, error) {
-=======
 	legacyQuerierCdc *codec.LegacyAmino) ([]byte, error) {
->>>>>>> 09982899
 
 	if len(path) != 1 {
 		return nil, sdkerrors.ErrInvalidRequest

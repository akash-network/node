--- conflicted
+++ resolved
@@ -5,11 +5,8 @@
 )
 
 var (
-<<<<<<< HEAD
-	ErrInvalidProviderURI = sdkerrors.Register(ModuleName, 1, "invalid provider: invalid host uri")
-	ErrNotAbsProviderURI  = sdkerrors.Register(ModuleName, 2, "invalid provider: not absoulte host uri")
-=======
 	// ErrInvalidProviderURI register error code for invalid provider uri
 	ErrInvalidProviderURI = sdkerrors.Register(ModuleName, 1, "invalid provider: empty host uri")
->>>>>>> 65bac280
+	// ErrNotAbsProviderURI register error code for not absolute provider uri
+	ErrNotAbsProviderURI = sdkerrors.Register(ModuleName, 2, "invalid provider: not absoulte host uri")
 )
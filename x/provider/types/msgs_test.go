--- conflicted
+++ resolved
@@ -57,15 +57,11 @@
 			expErr: ErrInvalidProviderURI,
 		},
 		{
-<<<<<<< HEAD
-			path:   "file:///foo.yaml",
-=======
 			path:   "file:///foo.yml",
 			expErr: ErrInvalidProviderURI,
 		},
 		{
 			path:   "http://localhost",
->>>>>>> bdbde63e
 			expErr: nil,
 		},
 		{
